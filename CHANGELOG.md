# Changelog
All notable changes to this project will be documented in this file.


The format is based on [Keep a Changelog](https://keepachangelog.com/en/1.0.0/).

<<<<<<< HEAD
## [0.9.0] - 2020
### Features
- Arch:
    - support for packages from configured repositories: upgrade, history

=======
## [0.8.4] - 2020-02
### Improvements
- UI:
    - treating multiple lines on the application's description displayed on the table
>>>>>>> 32bc3241
### Fixes
- Snap
    - not able to launch applications on some distros ( e.g: OpenSuse )


## [0.8.3] - 2020-02
### Improvements
- New update lifecycle:
    - now every package manager must provide all requirements before upgrading all selected packages ( can be disabled through the settings file **~/.config/bauh/config.yml** or the UI )
    - now every package manager must provide the best upgrade order for all the selected packages ( can be disabled through the settings file **~/.config/bauh/config.yml** or the UI )
- AUR
    - allowing the user to bypass checksum errors when installing / upgrading / downgrading packages
    - improved how missing dependencies are checked when installing a new package ( the old way was not identifying some missing dependencies of **anbox-git** ). It is possible to use the old algorithm by setting **simple_checking** to **true** in **~/.config/bauh/arch.yml**. More information at [README](https://github.com/vinifmor/bauh/#aur--arch-).
    - checking architecture dependencies (x86_64, i686)
    - architecture dependencies are displayed on the info window as well
    - optimizations to speed up zst packages building
    - showing a warning message when trying to install / update / downgrade a package with the root user
- UI:
    - **Settings** available as a tray action as well
    - minor improvements
- the temp dir used now has a different name if you launch bauh as the root user to avoid permissioning issues ( **/tmp/bauh_root** )

### Fixes
- AUR:
    - not able to downgrade some packages with multiple equal versions on their release history
- Web:
    - not able to launch applications for the root user
    - not able to upgrade the environment's NodeJS version
- handling internet timeout errors
- minor fixes
    

## [0.8.2] - 2020-01-31
### Features
- New **Settings** panel ( displayed when the lower **Settings** button is clicked ). It allows to change all settings.

### Improvements
- Flatpak
    - configuration file ( **flatpak.yml** ) will be created during the initialization ( on **0.8.1** it would only be created during the first app installation )
- AUR
    - the custom **makepkg.conf** generated at **~/.config/bauh/arch** will enable **ccache** if available on the system
    - downgrading time reduced due to the fix described in ***Fixes***
    - package databases synchronization once a day ( or every device reboot ) before the first package installation / upgrade / downgrade. This behavior can be disabled on **~/.config/arch.yml** / or the new settings panel
    ```
    sync_databases: true  # enabled by default
    ```
- Configuration ( **~/.config/bauh/config.yml** )
    - new property **hdpi** allowing to disable HDPI improvements
    ```
    ui:
        hdpi: true # enabled by default
    ```
  - new property **auto_scale** activates Qt auto screen scale factor ( **QT_AUTO_SCREEN_SCALE_FACTOR** ). It fixes scaling issues 
    for some desktop environments ( like Gnome ) [#1](https://github.com/vinifmor/bauh/issues/1)
    ```
     ui:
        auto_scale: false  # disabled by default
    ```
### Fixes
- AUR
    - not treating **makedepends** as a list during dependency checking ( **anbox-git** installation was crashing )
    - not considering the package name itself as **provided** during dependency checking ( **anbox-git** installation was crashing )
    - not pre-downloading some source files ( e.g: from **anbox-image** )
    - not able to install packages based on other packages ( package name != package base ). e.g: **anbox-modules-dkms-git** > **anbox-git**
    - downgrade: pre-downloading sources from the latest version instead of the older
- Flatpak
    - downgrade: displaying "No Internet connection" when an error happens during commits reading
    - Flatpak < 1.5: an exception happens when trying to retrieve the information from partials
- UI:
    - **About** window icons scaling
    - Toolbar buttons get hidden [#5](https://github.com/vinifmor/bauh/issues/5)
    - not displaying icons retrieved from a HTTP redirect
    - minor bug fixes
    
### UI
- **Style selector** and **Application types** menu action moved to the new **Settings panel**
- **About** menu action split from the **Settings** menu as a new button
- The file chooser component now has a clean button alongside

## [0.8.1] 2020-01-14
### Features
- Flatpak
    - allow the user to choose the application installation level: **user** or **system** [#47](https://github.com/vinifmor/bauh/issues/47)
    - able to deal with user and system applications / runtimes [#47](https://github.com/vinifmor/bauh/issues/47)
    - able to list partial updates for Flatpak >= 1.4
    - new configuration file located at **~/.config/bauh/flatpak.yml** ( it allows to define a default installation level )
    
### Improvements
- All icons are now SVG files
- HDPI support improvements ( by [octopusSD](https://github.com/octopusSD) )
- Flatpak
    - the application name tooltip now displays the installation level. e.g: **gedit ( system )**
    - info window displaying the installation level
    - "remote not set" warning dropped in favor of the new behavior: automatically adds Flathub as the default remote at the user level
- Snap
    - snapd checking routine refactored
- Web
    - not using HTTP sessions anymore to perform the searches. It seems to avoid URLs not being found after an internet drop event
    - supporting JPEG images as custom icons
- UI
    - widgets visibility settings: the main widgets now should always be visible ( e.g: toolbar buttons )
    - scaling
    
### Fixes
- missing categories i18n [#48](https://github.com/vinifmor/bauh/issues/48)
- Flatpak:
    - updating application dependencies during updating and downgrading
- Web:
    - not handling HTTP connection issues
- not passing the Home path as a String for subprocesses ( an exception happens for Python 3.5 )
- UI:
    - not verifying if an icon path is a file
    - minor fixes

### UI
- Default **Type** icon removed from the Type filter to make the design more consistent

## [0.8.0] 2019-12-24
### Features
- Native Web applications support:
    - if an URL is typed on the search bar, a native web application result will be displayed on the table.
    - bauh relies on [NodeJS](https://nodejs.org/en/), [Electron](https://electronjs.org/) and [nativefier](https://github.com/jiahaog/nativefier) to install the Web applications, but there is no need to have them installed on your system. Bauh will create its own installation environment with these technologies in **~/.local/share/bauh/web/env**.
    - suggestions are retrieved from [suggestions.txt](https://github.com/vinifmor/bauh-files/blob/master/web/suggestions.yml)
    - requires only **python-beautifulsoup4** and **python-lxml** to be enabled
- **Suggestions** button: it shows some application suggestions 

### Improvements
- configuration file **~/.config/bauh/config.json** renamed to **~/.config/bauh/config.yml**
- some parameters and environment variables were moved to the configuration file ( **~/.config/bauh/config.yml** )
```
disk_cache:  # old '--disk_cache'
  enabled: true
download:
  icons: true # old '--download-icons'
  multithreaded: true  # old '--download-mthread'
gems: null 
locale: null  # old '--locale'
memory_cache:
  data_expiration: 3600 # old '--cache-exp'
  icon_expiration: 300  # old '--icon-exp'
suggestions:
  by_type: 10  # new -> defines the max number of suggestions by package type
  enabled: true  # old '--sugs'
system:
  notifications: true  # old '--system-notifications'
  single_dependency_checking: false  # old '---check-packaging-once'
ui:
  style: null  
  table:
    max_displayed: 50  # old '--max-displayed'
  tray:
    default_icon: null  # old environment variable 'BAUH_TRAY_DEFAULT_ICON_PATH'
    updates_icon: null  # old environment variable 'BAUH_TRAY_UPDATES_ICON_PATH'
updates:
  check_interval: 30  # old '--check-interval'

```
- The default update checking interval is now 30 seconds
- New tray icons loading priority: 
    1) Icon paths defined in **~/.config/bauh/config.yml**
    2) Icons from the system with the following names: `bauh_tray_default` and `bauh_tray_updates`
    3) Own packaged icons
- Now bauh considers the default system icon for the notifications and panel. If there is none, then it will use its own.
- AppImage:
    - cleaning the downloaded database files when **--reset** is passed as parameter
    - environment variables **BAUH_APPIMAGE_DB_UPDATER** and **BAUH_APPIMAGE_DB_UPDATER_TIME** dropped in favor of the new configuration file located at **~/.config/bauh/appimage.yml**
    - suggestions are now retrieved from [suggestions.txt](https://github.com/vinifmor/bauh-files/blob/master/appimage/suggestions.txt)
- AUR:
    - The AUR indexer daemon is not running every 20 minutes anymore. It will only run during the boot, and will generate the optimized index
    at **/tmp/bauh/arch/aur.txt**. This new behavior does not harm the current experience, and reduces memory usage. More information about this behavior in [README](https://github.com/vinifmor/bauh/blob/master/README.md).
    - Environment variable **BAUH_ARCH_AUR_INDEX_UPDATER** dropped in favor of the behavior described above.
    - Environment variables **BAUH_ARCH_OPTIMIZE** and **BAUH_ARCH_CHECK_SUBDEPS** dropped in favor of the new configuration file located at **~/.config/bauh/arch.yml**
    - suggestions are now retrieved from [suggestions.txt](https://github.com/vinifmor/bauh-files/blob/master/aur/suggestions.txt)  
- Flatpak:
    - suggestions are now retrieved from [suggestions.txt](https://github.com/vinifmor/bauh-files/blob/master/flatpak/suggestions.txt)
- Snap:
    - suggestions are now retrieved from [suggestions.txt](https://github.com/vinifmor/bauh-files/blob/master/snap/suggestions.txt)
  
- Minor memory improvements
- Minor UI improvements

### Fixes
- AUR:
    - an exception happens when retrieving matches from the cached AUR index
    - not using the optimized compilation settings if the custom makepkg file is not found during the installation process
- minor fixes

## [0.7.5] 2019-12-20
### Fixes
- Fix missing i18n keys when there are no mapped translations for the system's default locale [#40](https://github.com/vinifmor/bauh/issues/40)
- Tray icon is not updating its status after an application is uninstalled

## [0.7.4] 2019-12-09
### Improvements
- AUR
    - retrieving and displaying all transitive required dependencies ( it can be disabled via the new environment variable **BAUH_ARCH_CHECK_SUBDEPS=0** )
    - displaying **makedepends** and **checkdepends** in the info window
    - Some AUR labels have been changed to not confuse the user
- **--clean** param renamed to **--reset**
- Minor UI improvements

### Fixes
- AUR
    - not finding some dependencies declared as files instead of the package names (e.g: dolphin-emu-git )
    - replaces the term **mirror** by **repository**
    

## [0.7.3] 2019-11-29
### Improvements
- Not breaking the application when a i18n (translation) key was not found
- Adding all english (**en**) i18n keys to help people with the application translation
- AppImage
    - AppImage updater daemon replaced by a default Python thread to reduce memory usage
- AUR
    - The optimized **makepkg.conf** file is now generated at **~/.config/bauh/arch/makepkg.conf** and passed as a parameter during package builds to not provoke the auto-merge of **/etc/makepkg.conf** and the old generated **~/.makepkg.conf**.
    (P.S: if your **~/.makepkg.conf** was generated by bauh, consider deleting it as it will be useless for bauh now and may impact your other Arch compilation tools). Behavior discussed in [#30](https://github.com/vinifmor/bauh/issues/30).
    - Removing an unnecessary **prepare** step executed during dependency checking reducing the packages installation time. Also this step was preventing some packages to install due to its repeated execution ( e.g: xdman )
    - Now AUR packages are enabled by default, but a warning is displayed in the installation dialog
    - New package suggestions
- Caching Snap and Flatpak suggestions [#23](https://github.com/vinifmor/bauh/issues/23)
- i18n:
    - Catalan contributions by [fitojb](https://github.com/fitojb)
    - German contributions by [JonasLoos](https://github.com/JonasLoos)
    - Italian contributions by [albanobattistella](https://github.com/albanobattistella)
- minor UI improvements
    
### Features
- New command line argument to clean the configuration and cache files: `--clean`   
     
### Fixes
- Flatpak
    - Ignoring no related updates ( there are some scenarios the updates are not listed due to warnings / suggestions related to some specific runtimes if the param **--no-related** is not informed )
    
### UI
- AUR
    - Textual dependencies replaced by read-only checkboxes on Required Dependencies confirmation dialog
    - Optional Dependencies installation dialog now has a type icon beside the dependency name

## [0.7.2] 2019-11-01
### Improvements
- Snap
    - not showing **License** in the info window if it defined as **unset**
- Flatpak:
    - "Remotes not set" warning informing to the user that Flatpak support can be disabled  
- showing suggestions if the user changes the application types available and there are no applications installed    
- i18n: spanish contributions by [fitojb](https://github.com/fitojb)
- minor labels improvements

### UI
- Displaying a **verified** green icon next to a verified publisher's name

### Fixes
- Snap
    - The application crashes due to Snap API checking when snap is not installed ( introduced in **0.7.1** )
    

## [0.7.1] 2019-10-25
### Features
- Snap:
    - if the **stable** channel is not available while an application is being installed, a popup is displayed allowing the user to choose a different one ( e.g: dbeaver-ce )

### Improvements
- 3 password attempts for root authentication
- not changing the table applied filters after a uninstall
- cleaning the progress bar substatus after each upgrade
- sorted categories
- AppImage:
    - showing an error popup when **AppImageLauncher** messes up with an application installation
- Flatpak:
    - Runtimes now are categorized as "runtime"
    - Formatting the API categories to the same format provided by the other packaging technologies
- AUR:
    - showing a "user-friendly" popup when there are integrity issues with the source-files of a building package
    - not waiting for the categories file to be retrieved from the cloud during application boot ( reduces boot time )
    - caching cloud categories to the disk so they can be used in scenarios when it is not possible to retrieve them ( e.g: internet is off )
    - mapping known search key words to the specific package name ( e.g:"google chrome" will become "google-chrome" )
- Snap:
    - not waiting for the categories file to be retrieved from the cloud during application boot ( reduces boot time )
    - caching cloud categories to the disk so they can be used in scenarios when it is not possible to retrieve them ( e.g: internet is off )
    - showing a warning popup when the Snap API is out
    - Snaps not treated as applications with be categorized as "runtime" at least
- minor thread improvements

### UI
- Screenshots panel:
    - "downloading" label replaced by a progress bar
    
### Fixes
- application not initializing when there is no internet connection
- not loading application icons after some filters are applied to the table results
- not reloading the available categories after asynchronous data is fetched
- not keeping the update toggle-button state after a filter is applied
- AUR:
    - update-checking for some scenarios
    - not respecting **ignorepkg** settings in **pacman.conf**
    - not able to handle **missing dependencies with symbols** ( e.g: libpng++ )
    - not able to work with **.xpm** icons
    - not mapping categories to the search results

## [0.7.0] 2019-10-18
### Features
- AppImage support ( see below )
- **Screenshots** button and panel
- **Categories** filter

### Improvements
- Flatpak:
    - History panel now shows formatted dates
    - Info available for not installed applications
- Snap:
    - Improved how the the application verification is done ( if a given Snap is an application )
- AUR:
    - Optional dependencies are not checked by default in their installation popup.
- History panel can now me maximized, minimized and allows to copy column content.
- It is possible to use custom tray icons via the environment variables: **BAUH_TRAY_DEFAULT_ICON_PATH** and **BAUH_TRAY_UPDATES_ICON_PATH** ( displayed when there are updates )
- Minor UI improvements

### Fixes
- cache thread lock that was eventually hanging the application
- Flatpak:
    - Runtimes update-checking for version 1.5.X
- Snap:
    - retrieving installed applications information for Ubuntu based distros
- Application icon replaced by the type icon in the Info, History and Screenshots panels due to unexpected Qt crashes
- minor UI fixes

### AppImage support
- Search, install, uninstall, downgrade, launch and retrieve the applications history
- Supported sources: [AppImageHub](https://appimage.github.io) ( **applications with no releases published to GitHub are currently not available** )
- Adds desktop entries ( menu shortcuts ) for the installed applications ( **~/.local/share/applications**)

## [0.6.4] 2019-10-13
### Fixes
- Flatpak update-checking for version 1.5.X

## [0.6.3] 2019-10-11
### Fixes
- AUR update check for some scenarios
- table not showing some update versions due to a strange Python String comparison behavior ( e.g: the string version '0.1.90' is being handled as higher than '0.1.120' )

## [0.6.2] 2019-10-02
### Improvements
- Update notifications showing the number of updates by type as well ( if they are from more than one packaging type )
- Snap:
    - **Installed** info field split into **version** and **size**
- AUR:
    - Installed files available in the Info window
    - Improving Arch distro checking

### Fixes
- Update-check daemon not showing notifications
- Not retrieving the system default locale to translate the application texts
- Not updating translations when the default locale is different from 'en'
- Installed button available after a recent installation if a new search is done
- Flatpak:
    - error when retrieving information ( Flatpak 1.0.X )
- Snap:
    - apps with commands different from their names do not launch
- AUR:
    - not ignoring downgrade warnings for different locales

## [0.6.1] 2019-09-26
### Improvements
- Better warning presentation when there are several messages
- Better AUR update check handling
- "Show" button available for all information fields

### Fixes
- Error when retrieving suggestions
- snapd health check when snapd.service is available
- AUR: not showing all optional dependencies ( Info )


## [0.6.0] 2019-09-25
### Features
- Supporting **AUR** packages ( see below )
- Now it is possible to enable / disable the packaging technologies via graphical interface using the **Application types** action in the lower **Settings** button
- Environment variables / parameters **BAUH_FLATPAK (--flatpak)** and **BAUH_SNAP (--snap)** removed in favor of the feature above
- Qt style / theme combo selector ( environment variable / parameter **BAUH_THEME (--theme)** removed )
- New **Launch button**: can launch application packages
- New **Installed button**: quickly retrieves the installed packages without a full refresh ( available after a search )
- Publisher / maintainer column in the packages table
- **Extra actions** button located in right lower corner
- Package "Name" filter field ( above the packages table )
- Showing the number of packages being shown by the total found in the right lower corner
- **Show button** for large fields in the **Info** window

### Improvements
- Reading installed Snaps now takes around 95% less time
- Reading Snap suggestions now takes around 75% less time
- Reading installed Flatpaks now takes around 45% less time
- "snap" and "snapd" installation check response time reduced
- Refreshing only the associated package type after a successful operation (uninstall, downgrade, ...) ( **installation** has a different treatment. See below )
- Only the installed package is displayed after a successful installation
- Progress bar status can now be controlled by the software manager (gem) while an operation is being executed
- Flatpak: showing runtime branches as versions when they are not available
- better internet offline handling
- installation logs are saved at **/tmp/bauh/logs/install**
- Environment variable / parameter **BAUH_UPDATE_NOTIFICATION** renamed to **BAUH_SYSTEM_NOTIFICATIONS** and now works for any system notification
- Environment variable / parameter **BAUH_DOWNLOAD_MULTITHREAD**: if source files should be downloaded using multi-threads (not supported by all **gems**).
- Environment variables / parameter **BAUH_MAX_DISPLAYED**: controls the maximum number of displayed apps ( default to 50 )
- Environment variables / parameter **BAUH_LOGS**: activates console logging.
- small UI improvements

### UI Changes
- **Upgrade selected** and **Refresh** buttons now have text labels and new colors
- Updates warning icon removed
- Progress bar height reduced
- Packaging type checkbox filters replaced by a combo box (single select)
- Search bar resized

### Fixes
- flatpak: cached app current version
- flatpak: update notification for runtimes with the same name
- flatpak: some warnings are treated as errors after downgrading
- disk loader not filling all requested cached data from the disk
- Ubuntu root password check
- [Ubuntu 19.04 pip3 install issue](https://github.com/vinifmor/bauh/issues/3)

### AUR support (**arch gem**):
- Search, install, uninstall, downgrade, retrieve history and launch packages
- Faster source files downloads improving installation speed ( see **README.md** for more information )
- Automatically improves package compilations ( see **README.md** for more information )

### Code
- Code was internally modularized as: **api** (conceptual classes used to create custom software managers or **gems**), **gems** (software managers), **commons** (common classes shared among the **view** and **gems**), **view** (UI code)
- **api** allows custom operations so the **gems** can provide actions that the current GUI does not support (Snap "refresh" was refactored as a custom operation)

### Comments
- the application settings are stored in **~/.config/bauh/config.json**


## [0.5.2] 2019-09-06
### Features
- New environment variable / parameter to set a custom QT theme for the application: BAUH_THEME (--theme)
### Fixes
- wrong management panel resizing for some scenarios
- bad application theme when fusion or breeze are not set as default QT theme / style


## [0.5.1] - 2019-08-12
### Improvements:
- suggestions are now retrieved asynchronously taking 45% less time.
- search response takes an average of 20% less time ( reaching 35% for several results )
- app boot takes 98% less time when snapd is installed, but disabled
- BAUH_TRAY (--tray) is not enabled by default (0).
### Fixes
- not showing correctly the latest flatpak app versions when bringing the search results
- flatpak client dependency<|MERGE_RESOLUTION|>--- conflicted
+++ resolved
@@ -4,18 +4,15 @@
 
 The format is based on [Keep a Changelog](https://keepachangelog.com/en/1.0.0/).
 
-<<<<<<< HEAD
 ## [0.9.0] - 2020
 ### Features
 - Arch:
     - support for packages from configured repositories: upgrade, history
 
-=======
-## [0.8.4] - 2020-02
 ### Improvements
 - UI:
     - treating multiple lines on the application's description displayed on the table
->>>>>>> 32bc3241
+
 ### Fixes
 - Snap
     - not able to launch applications on some distros ( e.g: OpenSuse )
