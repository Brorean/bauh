# Changelog
All notable changes to this project will be documented in this file.


The format is based on [Keep a Changelog](https://keepachangelog.com/en/1.0.0/).

<<<<<<< HEAD
## [0.9.0] - 2020
### Features
- UI
    - new initialization dialog showing tasks that need to be done before using bauh
    - new custom actions button ( displays specific action available for each packaging provider )
- Arch
    - support for packages from configured repositories ( search, install, upgrade, downgrade, history, info )
    - removing old cached versions from the disk cache when uninstalling a package ( can be disabled on settings -> **clean_cached** )
    - database synchronization on startup ( **enabled by default**. Can be disabled on settings -> **sync_databases_startup** )
    - mirrors refreshing on startup ( **disabled by default**. Can be enabled on settings -> **refresh_mirrors_startup** )
    - custom actions ( available through the new custom actions button )
        - synchronize packages database: synchronizes the database against the configured mirrors
        - refresh mirrors: allows the user to define multiple mirrors locations, sort by the fastest and update the packages database
     - new settings to enable / disable AUR and repository packages management: `aur` and `repositories`        
    
### Improvements
- new parameters
    - `--settings`: opens only the settings panel
- now the root password is asked only once ( can be disabled through the new settings property `store_root_password` )
- Arch
    - dialog design when the package cannot be uninstalled due to required packages
- UI
    - table update performance
    - the name filter now delays 1 second before being applied
    - time to determine the selected packages to upgrade reduced
    - displaying the upgrade required packages in the same dialog of the upgrade order
    - displaying the upgrade size ( Arch only )
    
### Improvements
- tray
    - sorting types on update notification
    
### Fixes
- table not displaying all updates when the "updates filter" is clicked several times
     
    
## [0.8.5] - 2020-03-06
=======
## [0.8.5] - 2020-03
>>>>>>> 1a2d97bf
### Fixes
- Web
    - not able to inject javascript fixes ( WhatsApp Web not working) [#74](https://github.com/vinifmor/bauh/issues/74)
    - not informing StartupWMClass on generated desktop entries ( prevents Gnome to link the Favorite shortcut with the app instance [#76](https://github.com/vinifmor/bauh/issues/76) )

### Improvements
- AUR
    - preventing the dependencies checking algorithm to add duplicates

### i18n
- Russian ( ru ): 
    - [leoneii](https://github.com/leoneii) - PRs:  [#66](https://github.com/vinifmor/bauh/pull/66), [#67](https://github.com/vinifmor/bauh/pull/67), [#68](https://github.com/vinifmor/bauh/pull/68)
    - [mountain-biker85](https://github.com/mountain-biker85) - PRs: [#70](https://github.com/vinifmor/bauh/pull/70), [#71](https://github.com/vinifmor/bauh/pull/71), [#72](https://github.com/vinifmor/bauh/pull/72), [#73](https://github.com/vinifmor/bauh/pull/73)

## [0.8.4] - 2020-02-21
### Improvements
- UI
    - treating multiple lines on the application's description displayed on the table
- AUR
    - generating the semantic search map on demand instead of storing it in memory
- Russian translations by: 
    - [leoneii](https://github.com/leoneii) -  PRs: [#61](https://github.com/vinifmor/bauh/pull/61) [#63](https://github.com/vinifmor/bauh/pull/63)
    - [mountain-biker85](https://github.com/mountain-biker85) - PRs: [#62](https://github.com/vinifmor/bauh/pull/62) [#64](https://github.com/vinifmor/bauh/pull/64)
### Fixes
- Snap
    - not able to launch applications on some distros ( e.g: OpenSuse ) [#58](https://github.com/vinifmor/bauh/issues/58)
- AUR
    - package name tooltip was displaying only the repository ( table row )
- UI
    - not displaying some priority search results at the top of the table


## [0.8.3] - 2020-02-13
### Improvements
- New update lifecycle:
    - now every package manager must provide all requirements before upgrading all selected packages ( can be disabled through the settings file **~/.config/bauh/config.yml** or the UI )
    - now every package manager must provide the best upgrade order for all the selected packages ( can be disabled through the settings file **~/.config/bauh/config.yml** or the UI )
- AUR
    - allowing the user to bypass checksum errors when installing / upgrading / downgrading packages
    - improved how missing dependencies are checked when installing a new package ( the old way was not identifying some missing dependencies of **anbox-git** ). It is possible to use the old algorithm by setting **simple_checking** to **true** in **~/.config/bauh/arch.yml**. More information at [README](https://github.com/vinifmor/bauh/#aur--arch-).
    - checking architecture dependencies (x86_64, i686)
    - architecture dependencies are displayed on the info window as well
    - optimizations to speed up zst packages building
    - showing a warning message when trying to install / update / downgrade a package with the root user
- UI:
    - **Settings** available as a tray action as well
    - minor improvements
- the temp dir used now has a different name if you launch bauh as the root user to avoid permissioning issues ( **/tmp/bauh_root** )

### Fixes
- AUR:
    - not able to downgrade some packages with multiple equal versions on their release history
- Web:
    - not able to launch applications for the root user
    - not able to upgrade the environment's NodeJS version
- handling internet timeout errors
- minor fixes
    

## [0.8.2] - 2020-01-31
### Features
- New **Settings** panel ( displayed when the lower **Settings** button is clicked ). It allows to change all settings.

### Improvements
- Flatpak
    - configuration file ( **flatpak.yml** ) will be created during the initialization ( on **0.8.1** it would only be created during the first app installation )
- AUR
    - the custom **makepkg.conf** generated at **~/.config/bauh/arch** will enable **ccache** if available on the system
    - downgrading time reduced due to the fix described in ***Fixes***
    - package databases synchronization once a day ( or every device reboot ) before the first package installation / upgrade / downgrade. This behavior can be disabled on **~/.config/arch.yml** / or the new settings panel
    ```
    sync_databases: true  # enabled by default
    ```
- Configuration ( **~/.config/bauh/config.yml** )
    - new property **hdpi** allowing to disable HDPI improvements
    ```
    ui:
        hdpi: true # enabled by default
    ```
  - new property **auto_scale** activates Qt auto screen scale factor ( **QT_AUTO_SCREEN_SCALE_FACTOR** ). It fixes scaling issues 
    for some desktop environments ( like Gnome ) [#1](https://github.com/vinifmor/bauh/issues/1)
    ```
     ui:
        auto_scale: false  # disabled by default
    ```
### Fixes
- AUR
    - not treating **makedepends** as a list during dependency checking ( **anbox-git** installation was crashing )
    - not considering the package name itself as **provided** during dependency checking ( **anbox-git** installation was crashing )
    - not pre-downloading some source files ( e.g: from **anbox-image** )
    - not able to install packages based on other packages ( package name != package base ). e.g: **anbox-modules-dkms-git** > **anbox-git**
    - downgrade: pre-downloading sources from the latest version instead of the older
- Flatpak
    - downgrade: displaying "No Internet connection" when an error happens during commits reading
    - Flatpak < 1.5: an exception happens when trying to retrieve the information from partials
- UI:
    - **About** window icons scaling
    - Toolbar buttons get hidden [#5](https://github.com/vinifmor/bauh/issues/5)
    - not displaying icons retrieved from a HTTP redirect
    - minor bug fixes
    
### UI
- **Style selector** and **Application types** menu action moved to the new **Settings panel**
- **About** menu action split from the **Settings** menu as a new button
- The file chooser component now has a clean button alongside

## [0.8.1] 2020-01-14
### Features
- Flatpak
    - allow the user to choose the application installation level: **user** or **system** [#47](https://github.com/vinifmor/bauh/issues/47)
    - able to deal with user and system applications / runtimes [#47](https://github.com/vinifmor/bauh/issues/47)
    - able to list partial updates for Flatpak >= 1.4
    - new configuration file located at **~/.config/bauh/flatpak.yml** ( it allows to define a default installation level )
    
### Improvements
- All icons are now SVG files
- HDPI support improvements ( by [octopusSD](https://github.com/octopusSD) )
- Flatpak
    - the application name tooltip now displays the installation level. e.g: **gedit ( system )**
    - info window displaying the installation level
    - "remote not set" warning dropped in favor of the new behavior: automatically adds Flathub as the default remote at the user level
- Snap
    - snapd checking routine refactored
- Web
    - not using HTTP sessions anymore to perform the searches. It seems to avoid URLs not being found after an internet drop event
    - supporting JPEG images as custom icons
- UI
    - widgets visibility settings: the main widgets now should always be visible ( e.g: toolbar buttons )
    - scaling
    
### Fixes
- missing categories i18n [#48](https://github.com/vinifmor/bauh/issues/48)
- Flatpak:
    - updating application dependencies during updating and downgrading
- Web:
    - not handling HTTP connection issues
- not passing the Home path as a String for subprocesses ( an exception happens for Python 3.5 )
- UI:
    - not verifying if an icon path is a file
    - minor fixes

### UI
- Default **Type** icon removed from the Type filter to make the design more consistent

## [0.8.0] 2019-12-24
### Features
- Native Web applications support:
    - if an URL is typed on the search bar, a native web application result will be displayed on the table.
    - bauh relies on [NodeJS](https://nodejs.org/en/), [Electron](https://electronjs.org/) and [nativefier](https://github.com/jiahaog/nativefier) to install the Web applications, but there is no need to have them installed on your system. Bauh will create its own installation environment with these technologies in **~/.local/share/bauh/web/env**.
    - suggestions are retrieved from [suggestions.txt](https://github.com/vinifmor/bauh-files/blob/master/web/suggestions.yml)
    - requires only **python-beautifulsoup4** and **python-lxml** to be enabled
- **Suggestions** button: it shows some application suggestions 

### Improvements
- configuration file **~/.config/bauh/config.json** renamed to **~/.config/bauh/config.yml**
- some parameters and environment variables were moved to the configuration file ( **~/.config/bauh/config.yml** )
```
disk_cache:  # old '--disk_cache'
  enabled: true
download:
  icons: true # old '--download-icons'
  multithreaded: true  # old '--download-mthread'
gems: null 
locale: null  # old '--locale'
memory_cache:
  data_expiration: 3600 # old '--cache-exp'
  icon_expiration: 300  # old '--icon-exp'
suggestions:
  by_type: 10  # new -> defines the max number of suggestions by package type
  enabled: true  # old '--sugs'
system:
  notifications: true  # old '--system-notifications'
  single_dependency_checking: false  # old '---check-packaging-once'
ui:
  style: null  
  table:
    max_displayed: 50  # old '--max-displayed'
  tray:
    default_icon: null  # old environment variable 'BAUH_TRAY_DEFAULT_ICON_PATH'
    updates_icon: null  # old environment variable 'BAUH_TRAY_UPDATES_ICON_PATH'
updates:
  check_interval: 30  # old '--check-interval'

```
- The default update checking interval is now 30 seconds
- New tray icons loading priority: 
    1) Icon paths defined in **~/.config/bauh/config.yml**
    2) Icons from the system with the following names: `bauh_tray_default` and `bauh_tray_updates`
    3) Own packaged icons
- Now bauh considers the default system icon for the notifications and panel. If there is none, then it will use its own.
- AppImage:
    - cleaning the downloaded database files when **--reset** is passed as parameter
    - environment variables **BAUH_APPIMAGE_DB_UPDATER** and **BAUH_APPIMAGE_DB_UPDATER_TIME** dropped in favor of the new configuration file located at **~/.config/bauh/appimage.yml**
    - suggestions are now retrieved from [suggestions.txt](https://github.com/vinifmor/bauh-files/blob/master/appimage/suggestions.txt)
- AUR:
    - The AUR indexer daemon is not running every 20 minutes anymore. It will only run during the boot, and will generate the optimized index
    at **/tmp/bauh/arch/aur.txt**. This new behavior does not harm the current experience, and reduces memory usage. More information about this behavior in [README](https://github.com/vinifmor/bauh/blob/master/README.md).
    - Environment variable **BAUH_ARCH_AUR_INDEX_UPDATER** dropped in favor of the behavior described above.
    - Environment variables **BAUH_ARCH_OPTIMIZE** and **BAUH_ARCH_CHECK_SUBDEPS** dropped in favor of the new configuration file located at **~/.config/bauh/arch.yml**
    - suggestions are now retrieved from [suggestions.txt](https://github.com/vinifmor/bauh-files/blob/master/aur/suggestions.txt)  
- Flatpak:
    - suggestions are now retrieved from [suggestions.txt](https://github.com/vinifmor/bauh-files/blob/master/flatpak/suggestions.txt)
- Snap:
    - suggestions are now retrieved from [suggestions.txt](https://github.com/vinifmor/bauh-files/blob/master/snap/suggestions.txt)
  
- Minor memory improvements
- Minor UI improvements

### Fixes
- AUR:
    - an exception happens when retrieving matches from the cached AUR index
    - not using the optimized compilation settings if the custom makepkg file is not found during the installation process
- minor fixes

## [0.7.5] 2019-12-20
### Fixes
- Fix missing i18n keys when there are no mapped translations for the system's default locale [#40](https://github.com/vinifmor/bauh/issues/40)
- Tray icon is not updating its status after an application is uninstalled

## [0.7.4] 2019-12-09
### Improvements
- AUR
    - retrieving and displaying all transitive required dependencies ( it can be disabled via the new environment variable **BAUH_ARCH_CHECK_SUBDEPS=0** )
    - displaying **makedepends** and **checkdepends** in the info window
    - Some AUR labels have been changed to not confuse the user
- **--clean** param renamed to **--reset**
- Minor UI improvements

### Fixes
- AUR
    - not finding some dependencies declared as files instead of the package names (e.g: dolphin-emu-git )
    - replaces the term **mirror** by **repository**
    

## [0.7.3] 2019-11-29
### Improvements
- Not breaking the application when a i18n (translation) key was not found
- Adding all english (**en**) i18n keys to help people with the application translation
- AppImage
    - AppImage updater daemon replaced by a default Python thread to reduce memory usage
- AUR
    - The optimized **makepkg.conf** file is now generated at **~/.config/bauh/arch/makepkg.conf** and passed as a parameter during package builds to not provoke the auto-merge of **/etc/makepkg.conf** and the old generated **~/.makepkg.conf**.
    (P.S: if your **~/.makepkg.conf** was generated by bauh, consider deleting it as it will be useless for bauh now and may impact your other Arch compilation tools). Behavior discussed in [#30](https://github.com/vinifmor/bauh/issues/30).
    - Removing an unnecessary **prepare** step executed during dependency checking reducing the packages installation time. Also this step was preventing some packages to install due to its repeated execution ( e.g: xdman )
    - Now AUR packages are enabled by default, but a warning is displayed in the installation dialog
    - New package suggestions
- Caching Snap and Flatpak suggestions [#23](https://github.com/vinifmor/bauh/issues/23)
- i18n:
    - Catalan contributions by [fitojb](https://github.com/fitojb)
    - German contributions by [JonasLoos](https://github.com/JonasLoos)
    - Italian contributions by [albanobattistella](https://github.com/albanobattistella)
- minor UI improvements
    
### Features
- New command line argument to clean the configuration and cache files: `--clean`   
     
### Fixes
- Flatpak
    - Ignoring no related updates ( there are some scenarios the updates are not listed due to warnings / suggestions related to some specific runtimes if the param **--no-related** is not informed )
    
### UI
- AUR
    - Textual dependencies replaced by read-only checkboxes on Required Dependencies confirmation dialog
    - Optional Dependencies installation dialog now has a type icon beside the dependency name

## [0.7.2] 2019-11-01
### Improvements
- Snap
    - not showing **License** in the info window if it defined as **unset**
- Flatpak:
    - "Remotes not set" warning informing to the user that Flatpak support can be disabled  
- showing suggestions if the user changes the application types available and there are no applications installed    
- i18n: spanish contributions by [fitojb](https://github.com/fitojb)
- minor labels improvements

### UI
- Displaying a **verified** green icon next to a verified publisher's name

### Fixes
- Snap
    - The application crashes due to Snap API checking when snap is not installed ( introduced in **0.7.1** )
    

## [0.7.1] 2019-10-25
### Features
- Snap:
    - if the **stable** channel is not available while an application is being installed, a popup is displayed allowing the user to choose a different one ( e.g: dbeaver-ce )

### Improvements
- 3 password attempts for root authentication
- not changing the table applied filters after a uninstall
- cleaning the progress bar substatus after each upgrade
- sorted categories
- AppImage:
    - showing an error popup when **AppImageLauncher** messes up with an application installation
- Flatpak:
    - Runtimes now are categorized as "runtime"
    - Formatting the API categories to the same format provided by the other packaging technologies
- AUR:
    - showing a "user-friendly" popup when there are integrity issues with the source-files of a building package
    - not waiting for the categories file to be retrieved from the cloud during application boot ( reduces boot time )
    - caching cloud categories to the disk so they can be used in scenarios when it is not possible to retrieve them ( e.g: internet is off )
    - mapping known search key words to the specific package name ( e.g:"google chrome" will become "google-chrome" )
- Snap:
    - not waiting for the categories file to be retrieved from the cloud during application boot ( reduces boot time )
    - caching cloud categories to the disk so they can be used in scenarios when it is not possible to retrieve them ( e.g: internet is off )
    - showing a warning popup when the Snap API is out
    - Snaps not treated as applications with be categorized as "runtime" at least
- minor thread improvements

### UI
- Screenshots panel:
    - "downloading" label replaced by a progress bar
    
### Fixes
- application not initializing when there is no internet connection
- not loading application icons after some filters are applied to the table results
- not reloading the available categories after asynchronous data is fetched
- not keeping the update toggle-button state after a filter is applied
- AUR:
    - update-checking for some scenarios
    - not respecting **ignorepkg** settings in **pacman.conf**
    - not able to handle **missing dependencies with symbols** ( e.g: libpng++ )
    - not able to work with **.xpm** icons
    - not mapping categories to the search results

## [0.7.0] 2019-10-18
### Features
- AppImage support ( see below )
- **Screenshots** button and panel
- **Categories** filter

### Improvements
- Flatpak:
    - History panel now shows formatted dates
    - Info available for not installed applications
- Snap:
    - Improved how the the application verification is done ( if a given Snap is an application )
- AUR:
    - Optional dependencies are not checked by default in their installation popup.
- History panel can now me maximized, minimized and allows to copy column content.
- It is possible to use custom tray icons via the environment variables: **BAUH_TRAY_DEFAULT_ICON_PATH** and **BAUH_TRAY_UPDATES_ICON_PATH** ( displayed when there are updates )
- Minor UI improvements

### Fixes
- cache thread lock that was eventually hanging the application
- Flatpak:
    - Runtimes update-checking for version 1.5.X
- Snap:
    - retrieving installed applications information for Ubuntu based distros
- Application icon replaced by the type icon in the Info, History and Screenshots panels due to unexpected Qt crashes
- minor UI fixes

### AppImage support
- Search, install, uninstall, downgrade, launch and retrieve the applications history
- Supported sources: [AppImageHub](https://appimage.github.io) ( **applications with no releases published to GitHub are currently not available** )
- Adds desktop entries ( menu shortcuts ) for the installed applications ( **~/.local/share/applications**)

## [0.6.4] 2019-10-13
### Fixes
- Flatpak update-checking for version 1.5.X

## [0.6.3] 2019-10-11
### Fixes
- AUR update check for some scenarios
- table not showing some update versions due to a strange Python String comparison behavior ( e.g: the string version '0.1.90' is being handled as higher than '0.1.120' )

## [0.6.2] 2019-10-02
### Improvements
- Update notifications showing the number of updates by type as well ( if they are from more than one packaging type )
- Snap:
    - **Installed** info field split into **version** and **size**
- AUR:
    - Installed files available in the Info window
    - Improving Arch distro checking

### Fixes
- Update-check daemon not showing notifications
- Not retrieving the system default locale to translate the application texts
- Not updating translations when the default locale is different from 'en'
- Installed button available after a recent installation if a new search is done
- Flatpak:
    - error when retrieving information ( Flatpak 1.0.X )
- Snap:
    - apps with commands different from their names do not launch
- AUR:
    - not ignoring downgrade warnings for different locales

## [0.6.1] 2019-09-26
### Improvements
- Better warning presentation when there are several messages
- Better AUR update check handling
- "Show" button available for all information fields

### Fixes
- Error when retrieving suggestions
- snapd health check when snapd.service is available
- AUR: not showing all optional dependencies ( Info )


## [0.6.0] 2019-09-25
### Features
- Supporting **AUR** packages ( see below )
- Now it is possible to enable / disable the packaging technologies via graphical interface using the **Application types** action in the lower **Settings** button
- Environment variables / parameters **BAUH_FLATPAK (--flatpak)** and **BAUH_SNAP (--snap)** removed in favor of the feature above
- Qt style / theme combo selector ( environment variable / parameter **BAUH_THEME (--theme)** removed )
- New **Launch button**: can launch application packages
- New **Installed button**: quickly retrieves the installed packages without a full refresh ( available after a search )
- Publisher / maintainer column in the packages table
- **Extra actions** button located in right lower corner
- Package "Name" filter field ( above the packages table )
- Showing the number of packages being shown by the total found in the right lower corner
- **Show button** for large fields in the **Info** window

### Improvements
- Reading installed Snaps now takes around 95% less time
- Reading Snap suggestions now takes around 75% less time
- Reading installed Flatpaks now takes around 45% less time
- "snap" and "snapd" installation check response time reduced
- Refreshing only the associated package type after a successful operation (uninstall, downgrade, ...) ( **installation** has a different treatment. See below )
- Only the installed package is displayed after a successful installation
- Progress bar status can now be controlled by the software manager (gem) while an operation is being executed
- Flatpak: showing runtime branches as versions when they are not available
- better internet offline handling
- installation logs are saved at **/tmp/bauh/logs/install**
- Environment variable / parameter **BAUH_UPDATE_NOTIFICATION** renamed to **BAUH_SYSTEM_NOTIFICATIONS** and now works for any system notification
- Environment variable / parameter **BAUH_DOWNLOAD_MULTITHREAD**: if source files should be downloaded using multi-threads (not supported by all **gems**).
- Environment variables / parameter **BAUH_MAX_DISPLAYED**: controls the maximum number of displayed apps ( default to 50 )
- Environment variables / parameter **BAUH_LOGS**: activates console logging.
- small UI improvements

### UI Changes
- **Upgrade selected** and **Refresh** buttons now have text labels and new colors
- Updates warning icon removed
- Progress bar height reduced
- Packaging type checkbox filters replaced by a combo box (single select)
- Search bar resized

### Fixes
- flatpak: cached app current version
- flatpak: update notification for runtimes with the same name
- flatpak: some warnings are treated as errors after downgrading
- disk loader not filling all requested cached data from the disk
- Ubuntu root password check
- [Ubuntu 19.04 pip3 install issue](https://github.com/vinifmor/bauh/issues/3)

### AUR support (**arch gem**):
- Search, install, uninstall, downgrade, retrieve history and launch packages
- Faster source files downloads improving installation speed ( see **README.md** for more information )
- Automatically improves package compilations ( see **README.md** for more information )

### Code
- Code was internally modularized as: **api** (conceptual classes used to create custom software managers or **gems**), **gems** (software managers), **commons** (common classes shared among the **view** and **gems**), **view** (UI code)
- **api** allows custom operations so the **gems** can provide actions that the current GUI does not support (Snap "refresh" was refactored as a custom operation)

### Comments
- the application settings are stored in **~/.config/bauh/config.json**


## [0.5.2] 2019-09-06
### Features
- New environment variable / parameter to set a custom QT theme for the application: BAUH_THEME (--theme)
### Fixes
- wrong management panel resizing for some scenarios
- bad application theme when fusion or breeze are not set as default QT theme / style


## [0.5.1] - 2019-08-12
### Improvements:
- suggestions are now retrieved asynchronously taking 45% less time.
- search response takes an average of 20% less time ( reaching 35% for several results )
- app boot takes 98% less time when snapd is installed, but disabled
- BAUH_TRAY (--tray) is not enabled by default (0).
### Fixes
- not showing correctly the latest flatpak app versions when bringing the search results
- flatpak client dependency<|MERGE_RESOLUTION|>--- conflicted
+++ resolved
@@ -4,7 +4,6 @@
 
 The format is based on [Keep a Changelog](https://keepachangelog.com/en/1.0.0/).
 
-<<<<<<< HEAD
 ## [0.9.0] - 2020
 ### Features
 - UI
@@ -41,10 +40,7 @@
 - table not displaying all updates when the "updates filter" is clicked several times
      
     
-## [0.8.5] - 2020-03-06
-=======
 ## [0.8.5] - 2020-03
->>>>>>> 1a2d97bf
 ### Fixes
 - Web
     - not able to inject javascript fixes ( WhatsApp Web not working) [#74](https://github.com/vinifmor/bauh/issues/74)
