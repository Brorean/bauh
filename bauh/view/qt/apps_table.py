import os
from threading import Lock
from typing import List

from PyQt5.QtCore import Qt, QUrl, QSize
from PyQt5.QtGui import QPixmap, QIcon, QCursor
from PyQt5.QtNetwork import QNetworkAccessManager, QNetworkRequest, QNetworkReply
from PyQt5.QtWidgets import QTableWidget, QTableView, QMenu, QAction, QTableWidgetItem, QToolButton, QWidget, \
    QHeaderView, QLabel, QHBoxLayout, QPushButton, QToolBar

from bauh.api.abstract.cache import MemoryCache
from bauh.api.abstract.model import PackageStatus
from bauh.commons.html import strip_html
from bauh.view.qt import dialog
from bauh.view.qt.components import IconButton
from bauh.view.qt.view_model import PackageView, PackageViewStatus
from bauh.view.qt.view_utils import load_resource_icon
from bauh.view.util import resource
from bauh.view.util.translation import I18n

INSTALL_BT_STYLE = 'background: {back}; color: white; font-size: 10px; font-weight: bold'

NAME_MAX_SIZE = 30
DESC_MAX_SIZE = 40
PUBLISHER_MAX_SIZE = 25


class UpdateToggleButton(QWidget):

    def __init__(self, app_view: PackageView, root: QWidget, i18n: I18n, checked: bool = True, clickable: bool = True):
        super(UpdateToggleButton, self).__init__()

        self.app_view = app_view
        self.root = root

        layout = QHBoxLayout()
        layout.setContentsMargins(2, 2, 2, 0)
        layout.setAlignment(Qt.AlignCenter)
        self.setLayout(layout)

        self.bt = QToolButton()
        self.bt.setCheckable(clickable)

        if clickable:
            self.bt.clicked.connect(self.change_state)

        self.bt.setIcon(QIcon(resource.get_path('img/app_update.svg')))
        self.bt.setStyleSheet('QToolButton { background: #20A435 } ' +
                              ('QToolButton:checked { background: gray }' if clickable else ''))
        layout.addWidget(self.bt)

        self.setToolTip(i18n['manage_window.apps_table.upgrade_toggle.tooltip'])

        if not checked:
            self.bt.click()

    def change_state(self, not_checked: bool):
        self.app_view.update_checked = not not_checked
        self.root.update_bt_upgrade()


class AppsTable(QTableWidget):

    COL_NUMBER = 8

    def __init__(self, parent: QWidget, icon_cache: MemoryCache, disk_cache: bool, download_icons: bool):
        super(AppsTable, self).__init__()
        self.setParent(parent)
        self.window = parent
        self.disk_cache = disk_cache
        self.download_icons = download_icons
        self.setColumnCount(self.COL_NUMBER)
        self.setFocusPolicy(Qt.NoFocus)
        self.setShowGrid(False)
        self.verticalHeader().setVisible(False)
        self.horizontalHeader().setVisible(False)
        self.setSelectionBehavior(QTableView.SelectRows)
        self.setHorizontalHeaderLabels(['' for _ in range(self.columnCount())])
        self.setHorizontalScrollBarPolicy(Qt.ScrollBarAlwaysOff)
        self.icon_logo = QIcon(resource.get_path('img/logo.svg'))
        self.pixmap_verified = QIcon(resource.get_path('img/verified.svg')).pixmap(QSize(10, 10))

        self.network_man = QNetworkAccessManager()
        self.network_man.finished.connect(self._load_icon_and_cache)

        self.icon_cache = icon_cache
        self.lock_async_data = Lock()
        self.setRowHeight(80, 80)
        self.cache_type_icon = {}
        self.i18n = self.window.i18n

    def has_any_settings(self, pkg: PackageView):
        return pkg.model.has_history() or \
               pkg.model.can_be_downgraded() or \
               bool(pkg.model.get_custom_supported_actions())

    def show_pkg_settings(self, pkg: PackageView):
        menu_row = QMenu()

        if pkg.model.installed:
            if pkg.model.has_history():
                action_history = QAction(self.i18n["manage_window.apps_table.row.actions.history"])
                action_history.setIcon(QIcon(resource.get_path('img/history.svg')))

                def show_history():
                    self.window.get_app_history(pkg)

                action_history.triggered.connect(show_history)
                menu_row.addAction(action_history)

            if pkg.model.can_be_downgraded():
                action_downgrade = QAction(self.i18n["manage_window.apps_table.row.actions.downgrade"])

                def downgrade():
                    if dialog.ask_confirmation(
                            title=self.i18n['manage_window.apps_table.row.actions.downgrade'],
                            body=self._parag(self.i18n['manage_window.apps_table.row.actions.downgrade.popup.body'].format(self._bold(str(pkg)))),
                            i18n=self.i18n):
                        self.window.downgrade(pkg)

                action_downgrade.triggered.connect(downgrade)
                action_downgrade.setIcon(QIcon(resource.get_path('img/downgrade.svg')))
                menu_row.addAction(action_downgrade)

        if bool(pkg.model.get_custom_supported_actions()):
            for action in pkg.model.get_custom_supported_actions():
                item = QAction(self.i18n[action.i18_label_key])

                if action.icon_path:
                    item.setIcon(QIcon(action.icon_path))

                def custom_action():
                    if dialog.ask_confirmation(
                            title=self.i18n[action.i18_label_key],
                            body=self._parag('{} {} ?'.format(self.i18n[action.i18_label_key], self._bold(str(pkg)))),
                            i18n=self.i18n):
                        self.window.execute_custom_action(pkg, action)

                item.triggered.connect(custom_action)
                menu_row.addAction(item)

        menu_row.adjustSize()
        menu_row.popup(QCursor.pos())
        menu_row.exec_()

    def refresh(self, pkg: PackageView):
        self._update_row(pkg, update_check_enabled=False, change_update_col=False)

    def fill_async_data(self):
        if self.window.pkgs:

            for idx, app_v in enumerate(self.window.pkgs):

                if app_v.status == PackageViewStatus.LOADING and app_v.model.status == PackageStatus.READY:

                    if self.download_icons:
                        self.network_man.get(QNetworkRequest(QUrl(app_v.model.icon_url)))

                    self._update_row(app_v, change_update_col=False)
                    app_v.status = PackageViewStatus.READY

            self.window.resize_and_center()

    def _uninstall_app(self, app_v: PackageView):
        if dialog.ask_confirmation(title=self.i18n['manage_window.apps_table.row.actions.uninstall.popup.title'],
                                   body=self._parag(self.i18n['manage_window.apps_table.row.actions.uninstall.popup.body'].format(self._bold(str(app_v)))),
                                   i18n=self.i18n):
            self.window.uninstall_app(app_v)

    def _bold(self, text: str) -> str:
        return '<span style="font-weight: bold">{}</span>'.format(text)

    def _parag(self, text: str) -> str:
        return '<p>{}</p>'.format(text)

    def _install_app(self, pkgv: PackageView):

        body = self.i18n['manage_window.apps_table.row.actions.install.popup.body'].format(self._bold(str(pkgv)))

        warning = self.i18n.get('gem.{}.install.warning'.format(pkgv.model.get_type().lower()))

        if warning:
            body += '<br/><br/> {}'.format('<br/>'.join(('{}.'.format(phrase) for phrase in warning.split('.') if phrase)))

        if dialog.ask_confirmation(
                title=self.i18n['manage_window.apps_table.row.actions.install.popup.title'],
                body=self._parag(body),
                i18n=self.i18n):

            self.window.install(pkgv)

    def _load_icon_and_cache(self, http_response: QNetworkReply):

        icon_url = http_response.url().toString()

        icon_data = self.icon_cache.get(icon_url)
        icon_was_cached = True

        if not icon_data:
            icon_bytes = http_response.readAll()

            if not icon_bytes:
                return

            icon_was_cached = False
            pixmap = QPixmap()
            pixmap.loadFromData(icon_bytes)

            if not pixmap.isNull():
                icon = QIcon(pixmap)
                icon_data = {'icon': icon, 'bytes': icon_bytes}
                self.icon_cache.add(icon_url, icon_data)

        if icon_data:
            for idx, app in enumerate(self.window.pkgs):
                if app.model.icon_url == icon_url:
                    col_name = self.item(idx, 0)
                    col_name.setIcon(icon_data['icon'])

                    if self.disk_cache and app.model.supports_disk_cache() and app.model.get_disk_icon_path():
                        if not icon_was_cached or not os.path.exists(app.model.get_disk_icon_path()):
                            self.window.manager.cache_to_disk(pkg=app.model, icon_bytes=icon_data['bytes'], only_icon=True)

    def update_pkgs(self, pkg_views: List[PackageView], update_check_enabled: bool = True):
        self.setRowCount(len(pkg_views) if pkg_views else 0)
        self.setEnabled(True)

        if pkg_views:
            for idx, pkgv in enumerate(pkg_views):
                pkgv.table_index = idx
                self._update_row(pkgv, update_check_enabled)

    def _update_row(self, pkg: PackageView, update_check_enabled: bool = True, change_update_col: bool = True):
        self._set_col_name(0, pkg)
        self._set_col_version(1, pkg)
        self._set_col_description(2, pkg)
        self._set_col_publisher(3, pkg)
        self._set_col_type(4, pkg)
        self._set_col_installed(5, pkg)
        self._set_col_settings(6, pkg)

        if change_update_col:
            col_update = None

            if update_check_enabled and pkg.model.update:
                col_update = UpdateToggleButton(pkg, self.window, self.i18n, pkg.update_checked)

            self.setCellWidget(pkg.table_index, 7, col_update)

    def _gen_row_button(self, text: str, style: str, callback) -> QWidget:
        col = QWidget()
        col_bt = QPushButton()
        col_bt.setText(text)
        col_bt.setStyleSheet('QPushButton { ' + style + '}')
        col_bt.clicked.connect(callback)

        layout = QHBoxLayout()
        layout.setContentsMargins(2, 2, 2, 0)
        layout.setAlignment(Qt.AlignCenter)
        layout.addWidget(col_bt)
        col.setLayout(layout)

        return col

    def _set_col_installed(self, col: int, pkg: PackageView):
        if pkg.model.installed:
            if pkg.model.can_be_uninstalled():
                def uninstall():
                    self._uninstall_app(pkg)

                item = self._gen_row_button(self.i18n['uninstall'].capitalize(), INSTALL_BT_STYLE.format(back='#cc0000'), uninstall)
            else:
                item = QLabel()
                item.setPixmap((QPixmap(resource.get_path('img/checked.svg'))))
                item.setAlignment(Qt.AlignCenter)
                item.setToolTip(self.i18n['installed'])
        elif pkg.model.can_be_installed():
            def install():
                self._install_app(pkg)

            item = self._gen_row_button(self.i18n['install'].capitalize(), INSTALL_BT_STYLE.format(back='#088A08'), install)
        else:
            item = None

        self.setCellWidget(pkg.table_index, col, item)

    def _set_col_type(self, col: int, pkg: PackageView):

        pixmap = self.cache_type_icon.get(pkg.model.get_type())

        if not pixmap:
            pixmap = QPixmap(pkg.model.get_type_icon_path())
            pixmap = pixmap.scaled(16, 16, Qt.KeepAspectRatio, Qt.SmoothTransformation)
            self.cache_type_icon[pkg.model.get_type()] = pixmap

        item = QLabel()
        item.setPixmap(pixmap)
        item.setAlignment(Qt.AlignCenter)
        item.setToolTip('{}: {}'.format(self.i18n['type'], pkg.model.get_type().capitalize()))
        self.setCellWidget(pkg.table_index, col, item)

    def _set_col_version(self, col: int, pkg: PackageView):
        label_version = QLabel(str(pkg.model.version if pkg.model.version else '?'))
        label_version.setAlignment(Qt.AlignCenter)

        item = QWidget()
        item.setLayout(QHBoxLayout())
        item.layout().addWidget(label_version)

        if pkg.model.version:
            tooltip = self.i18n['version.installed'] if pkg.model.installed else self.i18n['version']
        else:
            tooltip = self.i18n['version.unknown']

        if pkg.model.update:
            label_version.setStyleSheet("color: #20A435; font-weight: bold")
            tooltip = self.i18n['version.installed_outdated']

        if pkg.model.installed and pkg.model.update and pkg.model.version and pkg.model.latest_version and pkg.model.version != pkg.model.latest_version:
            tooltip = '{}. {}: {}'.format(tooltip, self.i18n['version.latest'], pkg.model.latest_version)
            label_version.setText(label_version.text() + '  >  {}'.format(pkg.model.latest_version))

        item.setToolTip(tooltip)
        self.setCellWidget(pkg.table_index, col, item)

    def _set_col_name(self, col: int, pkg: PackageView):
        item = QTableWidgetItem()
        item.setFlags(Qt.ItemIsSelectable | Qt.ItemIsEnabled)

        if pkg.model.name:
            name = pkg.model.name
            item.setToolTip('{}: {}'.format(self.i18n['app.name'].lower(), name))
        else:
            name = '...'
            item.setToolTip(self.i18n['app.name'].lower())

        if len(name) > NAME_MAX_SIZE:
            name = name[0:NAME_MAX_SIZE - 3] + '...'

        if len(name) < NAME_MAX_SIZE:
            name = name + ' ' * (NAME_MAX_SIZE-len(name))

        item.setText(name)

        icon_path = pkg.model.get_disk_icon_path()
        if self.disk_cache and pkg.model.supports_disk_cache() and icon_path and os.path.isfile(icon_path):
            with open(icon_path, 'rb') as f:
                icon_bytes = f.read()
                pixmap = QPixmap()
                pixmap.loadFromData(icon_bytes)
                icon = QIcon(pixmap)
                self.icon_cache.add_non_existing(pkg.model.icon_url, {'icon': icon, 'bytes': icon_bytes})

        elif not pkg.model.icon_url:
            icon = QIcon(pkg.model.get_default_icon_path())
        else:
            icon_data = self.icon_cache.get(pkg.model.icon_url)
            icon = icon_data['icon'] if icon_data else QIcon(pkg.model.get_default_icon_path())

        item.setIcon(icon)
        self.setItem(pkg.table_index, col, item)

    def _set_col_description(self, col: int, pkg: PackageView):
        item = QTableWidgetItem()
        item.setFlags(Qt.ItemIsSelectable | Qt.ItemIsEnabled)

        if pkg.model.description is not None or not pkg.model.is_application() or pkg.model.status == PackageStatus.READY:
            desc = pkg.model.description
        else:
            desc = '...'

        if desc and desc != '...' and len(desc) > DESC_MAX_SIZE:
            desc = strip_html(desc[0: DESC_MAX_SIZE - 1]) + '...'

        if not desc:
            desc = ' ' * DESC_MAX_SIZE

        if len(desc) < DESC_MAX_SIZE:
            desc = desc + ' ' * (DESC_MAX_SIZE - len(desc))

        item.setText(desc)

        if pkg.model.description:
            item.setToolTip(pkg.model.description)

        self.setItem(pkg.table_index, col, item)

    def _set_col_publisher(self, col: int, pkg: PackageView):
        item = QToolBar()

        publisher = pkg.model.get_publisher()
        full_publisher = None

        if publisher:
            publisher = publisher.strip()
            full_publisher = publisher

            if len(publisher) > PUBLISHER_MAX_SIZE:
                publisher = full_publisher[0: PUBLISHER_MAX_SIZE - 3] + '...'

        if not publisher:
            if not pkg.model.installed:
                item.setStyleSheet('QLabel { color: red; }')

            publisher = self.i18n['unknown']

        lb_name = QLabel('  {}'.format(publisher))
        item.addWidget(lb_name)

        if publisher and full_publisher:
            lb_name.setToolTip(self.i18n['publisher'].capitalize() + ((': ' + full_publisher) if full_publisher else ''))

            if pkg.model.is_trustable():
                lb_verified = QLabel()
                lb_verified.setPixmap(self.pixmap_verified)
                lb_verified.setToolTip(self.i18n['publisher.verified'].capitalize())
                item.addWidget(lb_verified)
            else:
                lb_name.setText(lb_name.text() + "   ")

        self.setCellWidget(pkg.table_index, col, item)

    def _set_col_settings(self, col: int, pkg: PackageView):
        item = QToolBar()

        if pkg.model.can_be_run():

            def run():
                self.window.run_app(pkg)

<<<<<<< HEAD
            item.addWidget(IconButton(load_resource_icon('img/app_play.svg', 12), action=run, background='#088A08', tooltip=self.i18n['action.run.tooltip']))
=======
            item.addWidget(IconButton(icon_path=resource.get_path('img/app_play.svg'), action=run, background='#088A08', tooltip=self.i18n['action.run.tooltip']))
>>>>>>> aff13125

        if pkg.model.has_info():

            def get_info():
                self.window.get_app_info(pkg)

            item.addWidget(IconButton(QIcon(resource.get_path('img/app_info.svg')), action=get_info, background='#2E68D3', tooltip=self.i18n['action.info.tooltip']))

        if pkg.model.has_screenshots():
            def get_screenshots():
                self.window.get_screenshots(pkg)

            item.addWidget(IconButton(QIcon(resource.get_path('img/camera.svg')), action=get_screenshots, background='purple', tooltip=self.i18n['action.screenshots.tooltip']))

        def handle_click():
            self.show_pkg_settings(pkg)

        if self.has_any_settings(pkg):
            bt = IconButton(QIcon(resource.get_path('img/app_settings.svg')), action=handle_click, background='#12ABAB', tooltip=self.i18n['action.settings.tooltip'])
            item.addWidget(bt)

        self.setCellWidget(pkg.table_index, col, item)

    def change_headers_policy(self, policy: QHeaderView = QHeaderView.ResizeToContents):
        header_horizontal = self.horizontalHeader()
        for i in range(self.columnCount()):
            header_horizontal.setSectionResizeMode(i, policy)<|MERGE_RESOLUTION|>--- conflicted
+++ resolved
@@ -342,9 +342,8 @@
 
         item.setText(name)
 
-        icon_path = pkg.model.get_disk_icon_path()
-        if self.disk_cache and pkg.model.supports_disk_cache() and icon_path and os.path.isfile(icon_path):
-            with open(icon_path, 'rb') as f:
+        if self.disk_cache and pkg.model.supports_disk_cache() and pkg.model.get_disk_icon_path() and os.path.exists(pkg.model.get_disk_icon_path()):
+            with open(pkg.model.get_disk_icon_path(), 'rb') as f:
                 icon_bytes = f.read()
                 pixmap = QPixmap()
                 pixmap.loadFromData(icon_bytes)
@@ -428,30 +427,26 @@
             def run():
                 self.window.run_app(pkg)
 
-<<<<<<< HEAD
-            item.addWidget(IconButton(load_resource_icon('img/app_play.svg', 12), action=run, background='#088A08', tooltip=self.i18n['action.run.tooltip']))
-=======
             item.addWidget(IconButton(icon_path=resource.get_path('img/app_play.svg'), action=run, background='#088A08', tooltip=self.i18n['action.run.tooltip']))
->>>>>>> aff13125
 
         if pkg.model.has_info():
 
             def get_info():
                 self.window.get_app_info(pkg)
 
-            item.addWidget(IconButton(QIcon(resource.get_path('img/app_info.svg')), action=get_info, background='#2E68D3', tooltip=self.i18n['action.info.tooltip']))
+            item.addWidget(IconButton(icon_path=resource.get_path('img/app_info.svg'), action=get_info, background='#2E68D3', tooltip=self.i18n['action.info.tooltip']))
 
         if pkg.model.has_screenshots():
             def get_screenshots():
                 self.window.get_screenshots(pkg)
 
-            item.addWidget(IconButton(QIcon(resource.get_path('img/camera.svg')), action=get_screenshots, background='purple', tooltip=self.i18n['action.screenshots.tooltip']))
+            item.addWidget(IconButton(icon_path=resource.get_path('img/camera.svg'), action=get_screenshots, background='purple', tooltip=self.i18n['action.screenshots.tooltip']))
 
         def handle_click():
             self.show_pkg_settings(pkg)
 
         if self.has_any_settings(pkg):
-            bt = IconButton(QIcon(resource.get_path('img/app_settings.svg')), action=handle_click, background='#12ABAB', tooltip=self.i18n['action.settings.tooltip'])
+            bt = IconButton(icon_path=resource.get_path('img/app_settings.svg'), action=handle_click, background='#12ABAB', tooltip=self.i18n['action.settings.tooltip'])
             item.addWidget(bt)
 
         self.setCellWidget(pkg.table_index, col, item)
