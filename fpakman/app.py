import sys

import requests
from PyQt5.QtGui import QIcon
from PyQt5.QtWidgets import QApplication
from fpakman_api.util.cache import Cache
from fpakman_api.util.disk import DiskCacheLoaderFactory

from fpakman import __version__, __app_name__, app_args
from fpakman.core import resource, extensions
from fpakman.core.controller import GenericApplicationManager
from fpakman.util import util
from fpakman.util.memory import CacheCleaner
from fpakman.view.qt import dialog
from fpakman.view.qt.systray import TrayIcon
from fpakman.view.qt.window import ManageWindow

<<<<<<< HEAD
args = app_args.read()
=======

def log_msg(msg: str, color: int = None):

    if color is None:
        print('[{}] {}'.format(__app_name__, msg))
    else:
        print('{}[{}] {}{}'.format(color, __app_name__, msg, Fore.RESET))


parser = argparse.ArgumentParser(prog=__app_name__, description="GUI for Flatpak applications management")
parser.add_argument('-v', '--version', action='version', version='%(prog)s {}'.format(__version__))
parser.add_argument('-e', '--cache-exp', action="store", default=int(os.getenv('FPAKMAN_CACHE_EXPIRATION', 60 * 60)), type=int, help='cached API data expiration time in SECONDS. Default: %(default)s')
parser.add_argument('-ie', '--icon-exp', action="store", default=int(os.getenv('FPAKMAN_ICON_EXPIRATION', 60 * 5)), type=int, help='cached icons expiration time in SECONDS. Default: %(default)s')
parser.add_argument('-l', '--locale', action="store", default=os.getenv('FPAKMAN_LOCALE', 'en'), help='Translation key. Default: %(default)s')
parser.add_argument('-i', '--check-interval', action="store", default=int(os.getenv('FPAKMAN_CHECK_INTERVAL', 60)), type=int, help='Updates check interval in SECONDS. Default: %(default)s')
parser.add_argument('-n', '--update-notification', action="store", choices=[0, 1], default=os.getenv('FPAKMAN_UPDATE_NOTIFICATION', 1), type=int, help='Enables / disables system notifications for new updates. Default: %(default)s')
parser.add_argument('-dc', '--disk-cache', action="store", choices=[0, 1], default=os.getenv('FPAKMAN_DISK_CACHE', 1), type=int, help='Enables / disables disk cache. When disk cache is enabled, the installed applications data are loaded faster. Default: %(default)s')
parser.add_argument('-di', '--download-icons', action="store", choices=[0, 1], default=os.getenv('FPAKMAN_DOWNLOAD_ICONS', 1), type=int, help='Enables / disables app icons download. It may improve the application speed, depending of how applications data are retrieved by their extensions.')
parser.add_argument('--flatpak', action="store", default=os.getenv('FPAKMAN_FLATPAK', 1), choices=[0, 1], type=int, help='Enables / disables flatpak usage. Default: %(default)s')
parser.add_argument('--snap', action="store", default=os.getenv('FPAKMAN_SNAP', 1), choices=[0, 1], type=int, help='Enables / disables snap usage. Default: %(default)s')
parser.add_argument('-co', '--check-packaging-once', action="store", default=os.getenv('FPAKMAN_CHECK_PACKAGING_ONCE', 0), choices=[0, 1], type=int, help='If the available supported packaging types should be checked ONLY once. It improves the application speed if enabled, but can generate errors if you uninstall any packaging technology while using it, and every time a supported packaging type is installed it will only be available after a restart. Default: %(default)s')
parser.add_argument('--tray', action="store", default=os.getenv('FPAKMAN_TRAY', 1), choices=[0, 1], type=int, help='If the tray icon and update-check daemon should be created. Default: %(default)s')
parser.add_argument('--sugs', action="store", default=os.getenv('FPAKMAN_SUGGESTIONS', 1), choices=[0, 1], type=int, help='If app suggestions should be displayed if no app is installed (runtimes do not count as apps). Default: %(default)s')
args = parser.parse_args()

if args.cache_exp < 0:
    log_msg("'cache-exp' set to '{}': cache will not expire.".format(args.cache_exp), Fore.YELLOW)

if args.icon_exp < 0:
    log_msg("'icon-exp' set to '{}': cache will not expire.".format(args.cache_exp), Fore.YELLOW)

if not args.locale.strip():
    log_msg("'locale' set as '{}'. You must provide a valid one. Aborting...".format(args.locale), Fore.RED)
    exit(1)

if args.check_interval <= 0:
    log_msg("'check-interval' set as '{}'. It must be >= 0. Aborting...".format(args.check_interval), Fore.RED)
    exit(1)

if not args.flatpak:
    log_msg("'flatpak' is disabled.", Fore.YELLOW)

if not args.snap:
    log_msg("'snap' is disabled.", Fore.YELLOW)

if args.update_notification == 0:
    log_msg('updates notifications are disabled', Fore.YELLOW)

if args.download_icons == 0:
    log_msg("'download-icons' is disabled", Fore.YELLOW)

if args.check_packaging_once == 1:
    log_msg("'check-packaging-once' is enabled", Fore.YELLOW)
>>>>>>> 2d8c9bdf

if args.sugs == 0:
    log_msg("suggestions are disabled", Fore.YELLOW)

locale_keys = util.get_locale_keys(args.locale)
http_session = requests.Session()
caches, cache_map = [], {}

managers = extensions.load_managers(caches=caches,
                                    cache_map=cache_map,
                                    locale_keys=locale_keys,
                                    http_session=http_session,
                                    app_args=args)

icon_cache = Cache(expiration_time=args.icon_exp)
caches.append(icon_cache)

disk_loader_factory = DiskCacheLoaderFactory(disk_cache=args.disk_cache, cache_map=cache_map)

manager = GenericApplicationManager(managers, disk_loader_factory=disk_loader_factory, app_args=args)
manager.prepare()

app = QApplication(sys.argv)
app.setApplicationName(__app_name__)
app.setApplicationVersion(__version__)
app.setWindowIcon(QIcon(resource.get_path('img/logo.svg')))

manage_window = ManageWindow(locale_keys=locale_keys,
                             manager=manager,
                             icon_cache=icon_cache,
                             disk_cache=args.disk_cache,
                             download_icons=bool(args.download_icons),
<<<<<<< HEAD
                             screen_size=app.primaryScreen().size())
=======
                             screen_size=screen_size,
                             suggestions=args.sugs)
>>>>>>> 2d8c9bdf

if args.tray:
    trayIcon = TrayIcon(locale_keys=locale_keys,
                        manager=manager,
                        manage_window=manage_window,
                        check_interval=args.check_interval,
                        update_notification=bool(args.update_notification))

    manage_window.tray_icon = trayIcon
    trayIcon.show()
else:
    manage_window.refresh_apps()
    manage_window.show()

warnings = manager.list_warnings()

if warnings:
    for warning in warnings:
        dialog.show_warning(title=locale_keys['warning'].capitalize(), body=warning)

CacheCleaner(caches).start()
sys.exit(app.exec_())<|MERGE_RESOLUTION|>--- conflicted
+++ resolved
@@ -15,66 +15,7 @@
 from fpakman.view.qt.systray import TrayIcon
 from fpakman.view.qt.window import ManageWindow
 
-<<<<<<< HEAD
 args = app_args.read()
-=======
-
-def log_msg(msg: str, color: int = None):
-
-    if color is None:
-        print('[{}] {}'.format(__app_name__, msg))
-    else:
-        print('{}[{}] {}{}'.format(color, __app_name__, msg, Fore.RESET))
-
-
-parser = argparse.ArgumentParser(prog=__app_name__, description="GUI for Flatpak applications management")
-parser.add_argument('-v', '--version', action='version', version='%(prog)s {}'.format(__version__))
-parser.add_argument('-e', '--cache-exp', action="store", default=int(os.getenv('FPAKMAN_CACHE_EXPIRATION', 60 * 60)), type=int, help='cached API data expiration time in SECONDS. Default: %(default)s')
-parser.add_argument('-ie', '--icon-exp', action="store", default=int(os.getenv('FPAKMAN_ICON_EXPIRATION', 60 * 5)), type=int, help='cached icons expiration time in SECONDS. Default: %(default)s')
-parser.add_argument('-l', '--locale', action="store", default=os.getenv('FPAKMAN_LOCALE', 'en'), help='Translation key. Default: %(default)s')
-parser.add_argument('-i', '--check-interval', action="store", default=int(os.getenv('FPAKMAN_CHECK_INTERVAL', 60)), type=int, help='Updates check interval in SECONDS. Default: %(default)s')
-parser.add_argument('-n', '--update-notification', action="store", choices=[0, 1], default=os.getenv('FPAKMAN_UPDATE_NOTIFICATION', 1), type=int, help='Enables / disables system notifications for new updates. Default: %(default)s')
-parser.add_argument('-dc', '--disk-cache', action="store", choices=[0, 1], default=os.getenv('FPAKMAN_DISK_CACHE', 1), type=int, help='Enables / disables disk cache. When disk cache is enabled, the installed applications data are loaded faster. Default: %(default)s')
-parser.add_argument('-di', '--download-icons', action="store", choices=[0, 1], default=os.getenv('FPAKMAN_DOWNLOAD_ICONS', 1), type=int, help='Enables / disables app icons download. It may improve the application speed, depending of how applications data are retrieved by their extensions.')
-parser.add_argument('--flatpak', action="store", default=os.getenv('FPAKMAN_FLATPAK', 1), choices=[0, 1], type=int, help='Enables / disables flatpak usage. Default: %(default)s')
-parser.add_argument('--snap', action="store", default=os.getenv('FPAKMAN_SNAP', 1), choices=[0, 1], type=int, help='Enables / disables snap usage. Default: %(default)s')
-parser.add_argument('-co', '--check-packaging-once', action="store", default=os.getenv('FPAKMAN_CHECK_PACKAGING_ONCE', 0), choices=[0, 1], type=int, help='If the available supported packaging types should be checked ONLY once. It improves the application speed if enabled, but can generate errors if you uninstall any packaging technology while using it, and every time a supported packaging type is installed it will only be available after a restart. Default: %(default)s')
-parser.add_argument('--tray', action="store", default=os.getenv('FPAKMAN_TRAY', 1), choices=[0, 1], type=int, help='If the tray icon and update-check daemon should be created. Default: %(default)s')
-parser.add_argument('--sugs', action="store", default=os.getenv('FPAKMAN_SUGGESTIONS', 1), choices=[0, 1], type=int, help='If app suggestions should be displayed if no app is installed (runtimes do not count as apps). Default: %(default)s')
-args = parser.parse_args()
-
-if args.cache_exp < 0:
-    log_msg("'cache-exp' set to '{}': cache will not expire.".format(args.cache_exp), Fore.YELLOW)
-
-if args.icon_exp < 0:
-    log_msg("'icon-exp' set to '{}': cache will not expire.".format(args.cache_exp), Fore.YELLOW)
-
-if not args.locale.strip():
-    log_msg("'locale' set as '{}'. You must provide a valid one. Aborting...".format(args.locale), Fore.RED)
-    exit(1)
-
-if args.check_interval <= 0:
-    log_msg("'check-interval' set as '{}'. It must be >= 0. Aborting...".format(args.check_interval), Fore.RED)
-    exit(1)
-
-if not args.flatpak:
-    log_msg("'flatpak' is disabled.", Fore.YELLOW)
-
-if not args.snap:
-    log_msg("'snap' is disabled.", Fore.YELLOW)
-
-if args.update_notification == 0:
-    log_msg('updates notifications are disabled', Fore.YELLOW)
-
-if args.download_icons == 0:
-    log_msg("'download-icons' is disabled", Fore.YELLOW)
-
-if args.check_packaging_once == 1:
-    log_msg("'check-packaging-once' is enabled", Fore.YELLOW)
->>>>>>> 2d8c9bdf
-
-if args.sugs == 0:
-    log_msg("suggestions are disabled", Fore.YELLOW)
 
 locale_keys = util.get_locale_keys(args.locale)
 http_session = requests.Session()
@@ -104,12 +45,8 @@
                              icon_cache=icon_cache,
                              disk_cache=args.disk_cache,
                              download_icons=bool(args.download_icons),
-<<<<<<< HEAD
-                             screen_size=app.primaryScreen().size())
-=======
-                             screen_size=screen_size,
+                             screen_size=app.primaryScreen().size(),
                              suggestions=args.sugs)
->>>>>>> 2d8c9bdf
 
 if args.tray:
     trayIcon = TrayIcon(locale_keys=locale_keys,
