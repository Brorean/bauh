import operator
from functools import reduce
from typing import List, Set

from PyQt5.QtCore import QEvent, Qt, QSize
from PyQt5.QtGui import QIcon, QWindowStateChangeEvent, QPixmap
from PyQt5.QtWidgets import QWidget, QVBoxLayout, QApplication, QCheckBox, QHeaderView, QToolButton, QToolBar, \
    QSizePolicy, QLabel, QPlainTextEdit, QLineEdit, QProgressBar, QHBoxLayout
from fpakman_api.abstract.model import Application
from fpakman_api.util.cache import Cache

from fpakman.core import resource
from fpakman.core.controller import ApplicationManager
<<<<<<< HEAD
from fpakman.util import util
=======
from fpakman.core.model import Application
from fpakman.util.cache import Cache
from fpakman.view.qt import dialog
from fpakman.view.qt.about import AboutDialog
>>>>>>> 2d8c9bdf
from fpakman.view.qt.apps_table import AppsTable
from fpakman.view.qt.history import HistoryDialog
from fpakman.view.qt.info import InfoDialog
from fpakman.view.qt.root import is_root, ask_root_password
from fpakman.view.qt.thread import UpdateSelectedApps, RefreshApps, UninstallApp, DowngradeApp, GetAppInfo, \
    GetAppHistory, SearchApps, InstallApp, AnimateProgress, VerifyModels, RefreshApp, FindSuggestions
from fpakman.view.qt.view_model import ApplicationView

DARK_ORANGE = '#FF4500'


class ManageWindow(QWidget):
    __BASE_HEIGHT__ = 400

    def __init__(self, locale_keys: dict, icon_cache: Cache, manager: ApplicationManager, disk_cache: bool, download_icons: bool, screen_size, suggestions: bool, tray_icon=None):
        super(ManageWindow, self).__init__()
        self.locale_keys = locale_keys
        self.manager = manager
        self.tray_icon = tray_icon
        self.working = False  # restrict the number of threaded actions
        self.apps = []
        self.label_flatpak = None
        self.icon_cache = icon_cache
        self.disk_cache = disk_cache
        self.download_icons = download_icons
        self.screen_size = screen_size

        self.icon_flathub = QIcon(resource.get_path('img/logo.svg'))
        self.resize(ManageWindow.__BASE_HEIGHT__, ManageWindow.__BASE_HEIGHT__)
        self.setWindowIcon(self.icon_flathub)

        self.layout = QVBoxLayout()
        self.setLayout(self.layout)

        self.toolbar_top = QToolBar()
        self.toolbar_top.addWidget(self._new_spacer())

        self.label_status = QLabel()
        self.label_status.setText('')
        self.label_status.setStyleSheet("font-weight: bold")
        self.toolbar_top.addWidget(self.label_status)

        self.toolbar_search = QToolBar()
        self.toolbar_search.setStyleSheet("spacing: 0px;")
        self.toolbar_search.setContentsMargins(0, 0, 0, 0)

        label_pre_search = QLabel()
        label_pre_search.setStyleSheet("background: white; border-top-left-radius: 5px; border-bottom-left-radius: 5px;")
        self.toolbar_search.addWidget(label_pre_search)

        self.input_search = QLineEdit()
        self.input_search.setMaxLength(20)
        self.input_search.setFrame(False)
        self.input_search.setPlaceholderText(self.locale_keys['window_manage.input_search.placeholder'] + "...")
        self.input_search.setToolTip(self.locale_keys['window_manage.input_search.tooltip'])
        self.input_search.setStyleSheet("QLineEdit { background-color: white; color: gray; spacing: 0;}")
        self.input_search.returnPressed.connect(self.search)
        self.toolbar_search.addWidget(self.input_search)

        label_pos_search = QLabel()
        label_pos_search.setPixmap(QPixmap(resource.get_path('img/search.svg')))
        label_pos_search.setStyleSheet("background: white; padding-right: 10px; border-top-right-radius: 5px; border-bottom-right-radius: 5px;")
        self.toolbar_search.addWidget(label_pos_search)

        self.ref_toolbar_search = self.toolbar_top.addWidget(self.toolbar_search)
        self.toolbar_top.addWidget(self._new_spacer())
        self.layout.addWidget(self.toolbar_top)

        toolbar = QToolBar()

        self.checkbox_updates = QCheckBox()
        self.checkbox_updates.setText(self.locale_keys['updates'].capitalize())
        self.checkbox_updates.stateChanged.connect(self._handle_updates_filter)
        self.ref_checkbox_updates = toolbar.addWidget(self.checkbox_updates)

        self.checkbox_only_apps = QCheckBox()
        self.checkbox_only_apps.setText(self.locale_keys['manage_window.checkbox.only_apps'])
        self.checkbox_only_apps.setChecked(True)
        self.checkbox_only_apps.stateChanged.connect(self._handle_filter_only_apps)
        self.ref_checkbox_only_apps = toolbar.addWidget(self.checkbox_only_apps)

        self.extra_filters = QWidget()
        self.extra_filters.setLayout(QHBoxLayout())
        toolbar.addWidget(self.extra_filters)

        toolbar.addWidget(self._new_spacer())

        self.bt_refresh = QToolButton()
        self.bt_refresh.setToolTip(locale_keys['manage_window.bt.refresh.tooltip'])
        self.bt_refresh.setIcon(QIcon(resource.get_path('img/refresh.svg')))
        self.bt_refresh.clicked.connect(lambda: self.refresh_apps(keep_console=False))
        toolbar.addWidget(self.bt_refresh)

        self.bt_upgrade = QToolButton()
        self.bt_upgrade.setToolTip(locale_keys['manage_window.bt.upgrade.tooltip'])
        self.bt_upgrade.setIcon(QIcon(resource.get_path('img/update_green.svg')))
        self.bt_upgrade.setEnabled(False)
        self.bt_upgrade.clicked.connect(self.update_selected)
        self.ref_bt_upgrade = toolbar.addWidget(self.bt_upgrade)

        self.layout.addWidget(toolbar)

        self.table_apps = AppsTable(self, self.icon_cache, disk_cache=self.disk_cache, download_icons=self.download_icons)
        self.table_apps.change_headers_policy()

        self.layout.addWidget(self.table_apps)

        toolbar_console = QToolBar()

        self.checkbox_console = QCheckBox()
        self.checkbox_console.setText(self.locale_keys['manage_window.checkbox.show_details'])
        self.checkbox_console.stateChanged.connect(self._handle_console)
        self.checkbox_console.setVisible(False)
        self.ref_checkbox_console = toolbar_console.addWidget(self.checkbox_console)

        toolbar_console.addWidget(self._new_spacer())
        self.layout.addWidget(toolbar_console)

        self.textarea_output = QPlainTextEdit(self)
        self.textarea_output.resize(self.table_apps.size())
        self.textarea_output.setStyleSheet("background: black; color: white;")
        self.layout.addWidget(self.textarea_output)
        self.textarea_output.setVisible(False)
        self.textarea_output.setReadOnly(True)

        self.thread_update = UpdateSelectedApps(self.manager)
        self.thread_update.signal_output.connect(self._update_action_output)
        self.thread_update.signal_finished.connect(self._finish_update_selected)
        self.thread_update.signal_status.connect(self._change_updating_app_status)

        self.thread_refresh = RefreshApps(self.manager)
        self.thread_refresh.signal.connect(self._finish_refresh_apps)

        self.thread_uninstall = UninstallApp(self.manager, self.icon_cache)
        self.thread_uninstall.signal_output.connect(self._update_action_output)
        self.thread_uninstall.signal_finished.connect(self._finish_uninstall)

        self.thread_downgrade = DowngradeApp(self.manager, self.locale_keys)
        self.thread_downgrade.signal_output.connect(self._update_action_output)
        self.thread_downgrade.signal_finished.connect(self._finish_downgrade)

        self.thread_get_info = GetAppInfo(self.manager)
        self.thread_get_info.signal_finished.connect(self._finish_get_info)

        self.thread_get_history = GetAppHistory(self.manager, self.locale_keys)
        self.thread_get_history.signal_finished.connect(self._finish_get_history)

        self.thread_search = SearchApps(self.manager)
        self.thread_search.signal_finished.connect(self._finish_search)

        self.thread_install = InstallApp(manager=self.manager, disk_cache=self.disk_cache, icon_cache=self.icon_cache, locale_keys=self.locale_keys)
        self.thread_install.signal_output.connect(self._update_action_output)
        self.thread_install.signal_finished.connect(self._finish_install)

        self.thread_animate_progress = AnimateProgress()
        self.thread_animate_progress.signal_change.connect(self._update_progress)

        self.thread_verify_models = VerifyModels()
        self.thread_verify_models.signal_updates.connect(self._notify_model_data_change)

        self.thread_refresh_app = RefreshApp(manager=self.manager)
        self.thread_refresh_app.signal_finished.connect(self._finish_refresh)
        self.thread_refresh_app.signal_output.connect(self._update_action_output)

        self.thread_suggestions = FindSuggestions(man=self.manager)
        self.thread_suggestions.signal_finished.connect(self._finish_search)

        self.toolbar_bottom = QToolBar()
        self.toolbar_bottom.setIconSize(QSize(16, 16))

        self.label_updates = QLabel()
        self.ref_label_updates = self.toolbar_bottom.addWidget(self.label_updates)

        self.toolbar_bottom.addWidget(self._new_spacer())

        self.progress_bar = QProgressBar()
        self.progress_bar.setTextVisible(False)
        self.ref_progress_bar = self.toolbar_bottom.addWidget(self.progress_bar)

        self.toolbar_bottom.addWidget(self._new_spacer())

        bt_about = QToolButton()
        bt_about.setStyleSheet('QToolButton { border: 0px; }')
        bt_about.setIcon(QIcon(resource.get_path('img/about.svg')))
        bt_about.clicked.connect(self._show_about)
        bt_about.setToolTip(self.locale_keys['manage_window.bt_about.tooltip'])
        self.ref_bt_about = self.toolbar_bottom.addWidget(bt_about)

        self.layout.addWidget(self.toolbar_bottom)

        self.centralize()

        self.filter_only_apps = True
        self.filter_types = set()
        self.filter_updates = False
        self._maximized = False

        self.dialog_about = None
        self.first_refresh = suggestions

    def _show_about(self):
        if self.dialog_about is None:
            self.dialog_about = AboutDialog(self.locale_keys)

        self.dialog_about.show()

    def _handle_updates_filter(self, status: int):
        self.filter_updates = status == 2
        self.apply_filters()

    def _handle_filter_only_apps(self, status: int):
        self.filter_only_apps = status == 2
        self.apply_filters()

    def _handle_type_filter(self, status: int, app_type: str):

        if status == 2:
            self.filter_types.add(app_type)
        elif app_type in self.filter_types:
            self.filter_types.remove(app_type)

        self.apply_filters()

    def _notify_model_data_change(self):
        self.table_apps.fill_async_data()

    def _new_spacer(self):
        spacer = QWidget()
        spacer.setSizePolicy(QSizePolicy.Expanding, QSizePolicy.Expanding)
        return spacer

    def changeEvent(self, e: QEvent):
        if isinstance(e, QWindowStateChangeEvent):
            self._maximized = self.isMaximized()
            policy = QHeaderView.Stretch if self._maximized else QHeaderView.ResizeToContents
            self.table_apps.change_headers_policy(policy)

    def closeEvent(self, event):

        if self.tray_icon:
            event.ignore()
            self.hide()
            self._handle_console_option(False)

    def _handle_console(self, checked: bool):

        if checked:
            self.textarea_output.show()
        else:
            self.textarea_output.hide()

    def _handle_console_option(self, enable: bool):

        if enable:
            self.textarea_output.clear()

        self.ref_checkbox_console.setVisible(enable)
        self.checkbox_console.setChecked(False)
        self.textarea_output.hide()

    def refresh_apps(self, keep_console: bool = True):
        self.filter_types.clear()
        self.input_search.clear()

        if not keep_console:
            self._handle_console_option(False)

        self.ref_checkbox_updates.setVisible(False)
        self.ref_checkbox_only_apps.setVisible(False)
        self._begin_action(self.locale_keys['manage_window.status.refreshing'], clear_filters=True)
        self.thread_refresh.start()

    def _finish_refresh_apps(self, apps: List[Application]):
        self.finish_action()
        self.ref_checkbox_only_apps.setVisible(True)
        self.ref_bt_upgrade.setVisible(True)
        self.update_apps(apps)
        self.first_refresh = False

    def uninstall_app(self, app: ApplicationView):
        pwd = None
        requires_root = self.manager.requires_root('uninstall', app.model)

        if not is_root() and requires_root:
            pwd, ok = ask_root_password(self.locale_keys)

            if not ok:
                return

        self._handle_console_option(True)
        self._begin_action('{} {}'.format(self.locale_keys['manage_window.status.uninstalling'], app.model.base_data.name))

        self.thread_uninstall.app = app
        self.thread_uninstall.root_password = pwd
        self.thread_uninstall.start()

    def refresh(self, app: ApplicationView):
        pwd = None
        requires_root = self.manager.requires_root('refresh', app.model)

        if not is_root() and requires_root:
            pwd, ok = ask_root_password(self.locale_keys)

            if not ok:
                return

        self._handle_console_option(True)
        self._begin_action('{} {}'.format(self.locale_keys['manage_window.status.refreshing_app'], app.model.base_data.name))

        self.thread_refresh_app.app = app
        self.thread_refresh_app.root_password = pwd
        self.thread_refresh_app.start()

    def _finish_uninstall(self, app: ApplicationView):
        self.finish_action()

        if app:
            if self._can_notify_user():
                util.notify_user('{} ({}) {}'.format(app.model.base_data.name, app.model.get_type(), self.locale_keys['uninstalled']))

            self.refresh_apps()
        else:
            if self._can_notify_user():
                util.notify_user('{}: {}'.format(app.model.base_data.name, self.locale_keys['notification.uninstall.failed']))

            self.checkbox_console.setChecked(True)

    def _can_notify_user(self):
        return self.isHidden() or self.isMinimized()

    def _finish_downgrade(self, success: bool):
        self.finish_action()

        if success:
            if self._can_notify_user():
                app = self.table_apps.get_selected_app()
                util.notify_user('{} ({}) {}'.format(app.model.base_data.name, app.model.get_type(), self.locale_keys['downgraded']))

            self.refresh_apps()

            if self.tray_icon:
                self.tray_icon.verify_updates(notify_user=False)
        else:
            if self._can_notify_user():
                util.notify_user(self.locale_keys['notification.downgrade.failed'])

            self.checkbox_console.setChecked(True)

    def _finish_refresh(self, success: bool):
        self.finish_action()

        if success:
            self.refresh_apps()
        else:
            self.checkbox_console.setChecked(True)

    def _change_updating_app_status(self, app_name: str):
        self.label_status.setText('{} {}...'.format(self.locale_keys['manage_window.status.upgrading'], app_name))

    def apply_filters(self):
        if self.apps:
            visible_apps = len(self.apps)
            for idx, app_v in enumerate(self.apps):
                hidden = self.filter_only_apps and app_v.model.is_library()

                if not hidden and self.filter_types is not None:
                    hidden = app_v.model.get_type() not in self.filter_types

                if not hidden and self.filter_updates:
                    hidden = not app_v.model.update

                self.table_apps.setRowHidden(idx, hidden)
                app_v.visible = not hidden
                visible_apps -= 1 if hidden else 0

            self.change_update_state(change_filters=False)

            if not self._maximized:
                self.table_apps.change_headers_policy(QHeaderView.Stretch)
                self.table_apps.change_headers_policy()
                self.resize_and_center(accept_lower_width=visible_apps > 0)

    def change_update_state(self, change_filters: bool = True):
        enable_bt_update = False
        app_updates, library_updates, not_installed = 0, 0, 0

        for app_v in self.apps:
            if app_v.model.update:
                if app_v.model.runtime:
                    library_updates += 1
                else:
                    app_updates += 1

            if not app_v.model.installed:
                not_installed += 1

        for app_v in self.apps:
            if not_installed == 0 and app_v.visible and app_v.update_checked:
                enable_bt_update = True
                break

        self.bt_upgrade.setEnabled(enable_bt_update)

        total_updates = app_updates + library_updates

        if total_updates > 0:
            self.label_updates.setPixmap(QPixmap(resource.get_path('img/exclamation.svg')).scaled(16, 16, Qt.KeepAspectRatio, Qt.SmoothTransformation))
            self.label_updates.setToolTip('{}: {} ( {} {} | {} {} )'.format(self.locale_keys['manage_window.label.updates'],
                                                                            total_updates,
                                                                            app_updates,
                                                                            self.locale_keys['manage_window.checkbox.only_apps'].lower(),
                                                                            library_updates,
                                                                            self.locale_keys['others'].lower()))

            if not_installed == 0:
                if not self.ref_checkbox_updates.isVisible():
                    self.ref_checkbox_updates.setVisible(True)

                if change_filters and not self.checkbox_updates.isChecked():
                    self.checkbox_updates.setChecked(True)

            if change_filters and library_updates > 0 and self.checkbox_only_apps.isChecked():
                self.checkbox_only_apps.setChecked(False)
        else:
            self.checkbox_updates.setChecked(False)
            self.ref_checkbox_updates.setVisible(False)
            self.label_updates.setPixmap(QPixmap())

    def centralize(self):
        geo = self.frameGeometry()
        screen = QApplication.desktop().screenNumber(QApplication.desktop().cursor().pos())
        center_point = QApplication.desktop().screenGeometry(screen).center()
        geo.moveCenter(center_point)
        self.move(geo.topLeft())

    def update_apps(self, apps: List[Application], update_check_enabled: bool = True):
        self.apps = []

        napps = 0  # number of apps (not libraries)
        available_types = set()

        if apps:
            for app in apps:
                app_model = ApplicationView(model=app, visible=(not app.is_library()) or not self.checkbox_only_apps.isChecked())
                available_types.add(app.get_type())
                napps += 1 if not app.is_library() else 0
                self.apps.append(app_model)

        if napps == 0:

            if self.first_refresh:
                self._begin_search('')
                self.thread_suggestions.start()
                return
            else:
                self.checkbox_only_apps.setChecked(False)
                self.checkbox_only_apps.setCheckable(False)
        else:
            self.checkbox_only_apps.setCheckable(True)
            self.checkbox_only_apps.setChecked(True)

        self._update_type_filters(available_types)
        self.table_apps.update_apps(self.apps, update_check_enabled=update_check_enabled)
        self.apply_filters()
        self.change_update_state()
        self.resize_and_center()

        self.thread_verify_models.apps = self.apps
        self.thread_verify_models.start()

    def _update_type_filters(self, available_types: Set[str]):

        self.filter_types = available_types

        filters_layout = self.extra_filters.layout()
        for i in reversed(range(filters_layout.count())):
            filters_layout.itemAt(i).widget().setParent(None)

        if available_types:
            for app_type in sorted(list(available_types)):
                checkbox_app_type = QCheckBox()
                checkbox_app_type.setChecked(True)
                checkbox_app_type.setText(app_type.capitalize())

                def handle_click(status: int, filter_type: str = app_type):
                    self._handle_type_filter(status, filter_type)

                checkbox_app_type.stateChanged.connect(handle_click)
                filters_layout.addWidget(checkbox_app_type)

    def resize_and_center(self, accept_lower_width: bool = True):
        new_width = reduce(operator.add, [self.table_apps.columnWidth(i) for i in range(len(self.table_apps.column_names))]) * 1.05

        if accept_lower_width or new_width > self.width():
            self.resize(new_width, self.height())

        self.centralize()

    def update_selected(self):
        if self.apps:
            requires_root = False

            to_update = []

            for app_v in self.apps:
                if app_v.visible and app_v.update_checked:
                    to_update.append(app_v)

                    if self.manager.requires_root('update', app_v.model):
                        requires_root = True

            if to_update:
<<<<<<< HEAD
                pwd = None

                if not is_root() and requires_root:
                    pwd, ok = ask_root_password(self.locale_keys)

                    if not ok:
                        return

                self._handle_console_option(True)
                self._begin_action(self.locale_keys['manage_window.status.upgrading'])
                self.thread_update.apps_to_update = to_update
                self.thread_update.root_password = pwd
                self.thread_update.start()
=======
                if dialog.ask_confirmation(
                        title=self.locale_keys['manage_window.upgrade_all.popup.title'],
                        body=self.locale_keys['manage_window.upgrade_all.popup.body'],
                        locale_keys=self.locale_keys):
                    self._handle_console_option(True)

                    self._begin_action(self.locale_keys['manage_window.status.upgrading'])
                    self.thread_update.apps_to_update = to_update
                    self.thread_update.start()
>>>>>>> 2d8c9bdf

    def _finish_update_selected(self, success: bool, updated: int):
        self.finish_action()

        if success:
            if self._can_notify_user():
                util.notify_user('{} {}'.format(updated, self.locale_keys['notification.update_selected.success']))

            self.refresh_apps()

            if self.tray_icon:
                self.tray_icon.verify_updates()
        else:
            if self._can_notify_user():
                util.notify_user(self.locale_keys['notification.update_selected.failed'])

            self.bt_upgrade.setEnabled(True)
            self.checkbox_console.setChecked(True)

    def _update_action_output(self, output: str):
        self.textarea_output.appendPlainText(output)

    def _begin_action(self, action_label: str, keep_search: bool = False, clear_filters: bool = False):
        self.ref_bt_about.setVisible(False)
        self.ref_label_updates.setVisible(False)
        self.thread_animate_progress.stop = False
        self.thread_animate_progress.start()
        self.ref_progress_bar.setVisible(True)

        self.label_status.setText(action_label + "...")
        self.bt_upgrade.setEnabled(False)
        self.bt_refresh.setEnabled(False)
        self.checkbox_only_apps.setEnabled(False)
        self.table_apps.setEnabled(False)
        self.checkbox_updates.setEnabled(False)

        if keep_search:
            self.ref_toolbar_search.setVisible(True)
        else:
            self.ref_toolbar_search.setVisible(False)

        if clear_filters:
            self._update_type_filters(set())
        else:
            self.extra_filters.setEnabled(False)

    def finish_action(self):
        self.ref_bt_about.setVisible(True)
        self.ref_progress_bar.setVisible(False)
        self.ref_label_updates.setVisible(True)
        self.thread_animate_progress.stop = True
        self.progress_bar.setValue(0)
        self.bt_refresh.setEnabled(True)
        self.checkbox_only_apps.setEnabled(True)
        self.table_apps.setEnabled(True)
        self.input_search.setEnabled(True)
        self.label_status.setText('')
        self.ref_toolbar_search.setVisible(True)
        self.ref_toolbar_search.setEnabled(True)
        self.extra_filters.setEnabled(True)
        self.checkbox_updates.setEnabled(True)

    def downgrade_app(self, app: ApplicationView):
        pwd = None
        requires_root = self.manager.requires_root('downgrade', self.table_apps.get_selected_app().model)

        if not is_root() and requires_root:
            pwd, ok = ask_root_password(self.locale_keys)

            if not ok:
                return

        self._handle_console_option(True)
        self._begin_action('{} {}'.format(self.locale_keys['manage_window.status.downgrading'], app.model.base_data.name))

        self.thread_downgrade.app = app
        self.thread_downgrade.root_password = pwd
        self.thread_downgrade.start()

    def get_app_info(self, app: dict):
        self._handle_console_option(False)
        self._begin_action(self.locale_keys['manage_window.status.info'])

        self.thread_get_info.app = app
        self.thread_get_info.start()

    def get_app_history(self, app: dict):
        self._handle_console_option(False)
        self._begin_action(self.locale_keys['manage_window.status.history'])

        self.thread_get_history.app = app
        self.thread_get_history.start()

    def _finish_get_info(self, app_info: dict):
        self.finish_action()
        self.change_update_state(change_filters=False)
        dialog_info = InfoDialog(app=app_info, icon_cache=self.icon_cache, locale_keys=self.locale_keys, screen_size=self.screen_size)
        dialog_info.exec_()

    def _finish_get_history(self, app: dict):
        self.finish_action()
        self.change_update_state(change_filters=False)

        if app.get('error'):
            self._handle_console_option(True)
            self.textarea_output.appendPlainText(app['error'])
            self.checkbox_console.setChecked(True)
        else:
            dialog_history = HistoryDialog(app, self.icon_cache, self.locale_keys)
            dialog_history.exec_()

    def _begin_search(self, word):
        self._handle_console_option(False)
        self.ref_checkbox_only_apps.setVisible(False)
        self.ref_checkbox_updates.setVisible(False)
        self.filter_updates = False
        self._begin_action('{}{}'.format(self.locale_keys['manage_window.status.searching'], '"{}"'.format(word) if word else ''), clear_filters=True)

    def search(self):

        word = self.input_search.text().strip()

        if word:
            self._begin_search(word)
            self.thread_search.word = word
            self.thread_search.start()

    def _finish_search(self, apps_found: List[Application]):
        self.finish_action()
        self.ref_bt_upgrade.setVisible(False)
        self.update_apps(apps_found, update_check_enabled=False)

    def install_app(self, app: ApplicationView):
        pwd = None
        requires_root = self.manager.requires_root('install', app.model)

        if not is_root() and requires_root:
            pwd, ok = ask_root_password(self.locale_keys)

            if not ok:
                return

        self._handle_console_option(True)
        self._begin_action('{} {}'.format(self.locale_keys['manage_window.status.installing'], app.model.base_data.name))

        self.thread_install.app = app
        self.thread_install.root_password = pwd
        self.thread_install.start()

    def _finish_install(self, app: ApplicationView):
        self.input_search.setText('')
        self.finish_action()

        if app:
            if self._can_notify_user():
                util.notify_user(msg='{} ({}) {}'.format(app.model.base_data.name, app.model.get_type(), self.locale_keys['installed']))

            self.refresh_apps()
        else:
            if self._can_notify_user():
                util.notify_user('{}: {}'.format(app.model.base_data.name, self.locale_keys['notification.install.failed']))

            self.checkbox_console.setChecked(True)

    def _update_progress(self, value: int):
        self.progress_bar.setValue(value)<|MERGE_RESOLUTION|>--- conflicted
+++ resolved
@@ -11,14 +11,9 @@
 
 from fpakman.core import resource
 from fpakman.core.controller import ApplicationManager
-<<<<<<< HEAD
 from fpakman.util import util
-=======
-from fpakman.core.model import Application
-from fpakman.util.cache import Cache
 from fpakman.view.qt import dialog
 from fpakman.view.qt.about import AboutDialog
->>>>>>> 2d8c9bdf
 from fpakman.view.qt.apps_table import AppsTable
 from fpakman.view.qt.history import HistoryDialog
 from fpakman.view.qt.info import InfoDialog
@@ -530,8 +525,9 @@
                     if self.manager.requires_root('update', app_v.model):
                         requires_root = True
 
-            if to_update:
-<<<<<<< HEAD
+            if to_update and dialog.ask_confirmation(title=self.locale_keys['manage_window.upgrade_all.popup.title'],
+                                                     body=self.locale_keys['manage_window.upgrade_all.popup.body'],
+                                                     locale_keys=self.locale_keys):
                 pwd = None
 
                 if not is_root() and requires_root:
@@ -545,17 +541,6 @@
                 self.thread_update.apps_to_update = to_update
                 self.thread_update.root_password = pwd
                 self.thread_update.start()
-=======
-                if dialog.ask_confirmation(
-                        title=self.locale_keys['manage_window.upgrade_all.popup.title'],
-                        body=self.locale_keys['manage_window.upgrade_all.popup.body'],
-                        locale_keys=self.locale_keys):
-                    self._handle_console_option(True)
-
-                    self._begin_action(self.locale_keys['manage_window.status.upgrading'])
-                    self.thread_update.apps_to_update = to_update
-                    self.thread_update.start()
->>>>>>> 2d8c9bdf
 
     def _finish_update_selected(self, success: bool, updated: int):
         self.finish_action()
