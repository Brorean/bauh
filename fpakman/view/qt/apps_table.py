import os
from threading import Lock
from typing import List

from PyQt5.QtCore import Qt, QUrl
from PyQt5.QtGui import QPixmap, QIcon, QCursor
from PyQt5.QtNetwork import QNetworkAccessManager, QNetworkRequest
from PyQt5.QtWidgets import QTableWidget, QTableView, QMenu, QAction, QTableWidgetItem, QToolButton, QWidget, \
<<<<<<< HEAD
    QHeaderView, QLabel, QHBoxLayout
from fpakman_api.abstract.model import ApplicationStatus
=======
    QHeaderView, QLabel, QHBoxLayout, QPushButton
>>>>>>> ff98b405

from fpakman.core import resource
from fpakman_api.util.cache import Cache

from fpakman.util import util
from fpakman.view.qt import dialog
from fpakman.view.qt.view_model import ApplicationView, ApplicationViewStatus

INSTALL_BT_STYLE = 'background: {back}; color: white; margin-top: 6px; padding: 1px; font-size: 9px; font-weight: bold'


class UpdateToggleButton(QToolButton):

    def __init__(self, app_view: ApplicationView, root: QWidget, locale_keys: dict, checked: bool = True):
        super(UpdateToggleButton, self).__init__()
        self.app_view = app_view
        self.root = root
        self.setCheckable(True)
        self.clicked.connect(self.change_state)
        self.icon_on = QIcon(resource.get_path('img/toggle_on.svg'))
        self.icon_off = QIcon(resource.get_path('img/toggle_off.svg'))
        self.setIcon(self.icon_on)
        self.setStyleSheet('QToolButton { border: 0px; }')
        self.setToolTip(locale_keys['manage_window.apps_table.upgrade_toggle.tooltip'])

        if not checked:
            self.click()

    def change_state(self, not_checked: bool):
        self.app_view.update_checked = not not_checked
        self.setIcon(self.icon_on if not not_checked else self.icon_off)
        self.root.change_update_state(change_filters=False)


class AppsTable(QTableWidget):

    def __init__(self, parent: QWidget, icon_cache: Cache, disk_cache: bool, download_icons: bool):
        super(AppsTable, self).__init__()
        self.setParent(parent)
        self.window = parent
        self.disk_cache = disk_cache
        self.download_icons = download_icons
        self.column_names = [parent.locale_keys[key].capitalize() for key in ['name',
                                                                              'version',
                                                                              'description',
                                                                              'type',
                                                                              'installed',
                                                                              'manage_window.columns.update']]
        self.setColumnCount(len(self.column_names))
        self.setFocusPolicy(Qt.NoFocus)
        self.setShowGrid(False)
        self.verticalHeader().setVisible(False)
        self.horizontalHeader().setVisible(False)
        self.setSelectionBehavior(QTableView.SelectRows)
        self.setHorizontalHeaderLabels(self.column_names)
        self.setHorizontalScrollBarPolicy(Qt.ScrollBarAlwaysOff)
        self.icon_flathub = QIcon(resource.get_path('img/flathub.svg'))
        self.icon_logo = QIcon(resource.get_path('img/logo.svg'))

        self.network_man = QNetworkAccessManager()
        self.network_man.finished.connect(self._load_icon_and_cache)

        self.icon_cache = icon_cache
        self.lock_async_data = Lock()

    def contextMenuEvent(self, QContextMenuEvent):  # selected row right click event

        app = self.get_selected_app()

        menu_row = QMenu()

        if app.model.has_info():
            action_info = QAction(self.window.locale_keys["manage_window.apps_table.row.actions.info"])
            action_info.setIcon(QIcon(resource.get_path('img/info.svg')))
            action_info.triggered.connect(self._get_app_info)
            menu_row.addAction(action_info)

        if app.model.installed:

            if app.model.can_be_refreshed():
                action_history = QAction(self.window.locale_keys["manage_window.apps_table.row.actions.refresh"])
                action_history.setIcon(QIcon(resource.get_path('img/refresh.svg')))
                action_history.triggered.connect(self._refresh_app)
                menu_row.addAction(action_history)

            if app.model.has_history():
                action_history = QAction(self.window.locale_keys["manage_window.apps_table.row.actions.history"])
                action_history.setIcon(QIcon(resource.get_path('img/history.svg')))
                action_history.triggered.connect(self._get_app_history)
                menu_row.addAction(action_history)

            if app.model.can_be_downgraded():
                action_downgrade = QAction(self.window.locale_keys["manage_window.apps_table.row.actions.downgrade"])
                action_downgrade.triggered.connect(self._downgrade_app)
                action_downgrade.setIcon(QIcon(resource.get_path('img/downgrade.svg')))
                menu_row.addAction(action_downgrade)

        menu_row.adjustSize()
        menu_row.popup(QCursor.pos())
        menu_row.exec_()

    def fill_async_data(self):
        if self.window.apps:

            for idx, app_v in enumerate(self.window.apps):

                if app_v.visible and app_v.status == ApplicationViewStatus.LOADING and app_v.model.status == ApplicationStatus.READY:

                    if self.download_icons:
                        self.network_man.get(QNetworkRequest(QUrl(app_v.model.base_data.icon_url)))

                    app_name = self.item(idx, 0).text()

                    if not app_name or app_name == '...':
                        self.item(idx, 0).setText(app_v.model.base_data.name)

                    self._set_col_version(idx, app_v)
                    self._set_col_description(idx, app_v)
                    app_v.status = ApplicationViewStatus.READY

            self.window.resize_and_center()

    def get_selected_app(self) -> ApplicationView:
        return self.window.apps[self.currentRow()]

    def get_selected_app_icon(self) -> QIcon:
        return self.item(self.currentRow(), 0).icon()

    def _uninstall_app(self):
        selected_app = self.get_selected_app()

        if dialog.ask_confirmation(title=self.window.locale_keys['manage_window.apps_table.row.actions.uninstall.popup.title'],
                                   body=self.window.locale_keys['manage_window.apps_table.row.actions.uninstall.popup.body'].format(selected_app),
                                   locale_keys=self.window.locale_keys):
            self.window.uninstall_app(selected_app)

    def _downgrade_app(self):
        selected_app = self.get_selected_app()

        if dialog.ask_confirmation(title=self.window.locale_keys['manage_window.apps_table.row.actions.downgrade'],
                                   body=self.window.locale_keys['manage_window.apps_table.row.actions.downgrade.popup.body'].format(selected_app.model.base_data.name),
                                   locale_keys=self.window.locale_keys):
            self.window.downgrade_app(selected_app)

    def _refresh_app(self):
        self.window.refresh(self.get_selected_app())

    def _get_app_info(self):
        self.window.get_app_info(self.get_selected_app())

    def _get_app_history(self):
        self.window.get_app_history(self.get_selected_app())

    def _install_app(self):
        selected_app = self.get_selected_app()

        if dialog.ask_confirmation(
                title=self.window.locale_keys['manage_window.apps_table.row.actions.install.popup.title'],
                body=self.window.locale_keys['manage_window.apps_table.row.actions.install.popup.body'].format(selected_app),
                locale_keys=self.window.locale_keys):

            self.window.install_app(self.get_selected_app())

    def _load_icon_and_cache(self, http_response):
        icon_url = http_response.url().toString()

        icon_data = self.icon_cache.get(icon_url)
        icon_was_cached = True

        if not icon_data:
            icon_bytes = http_response.readAll()

            if not icon_bytes:
                return

            icon_was_cached = False
            pixmap = QPixmap()
            pixmap.loadFromData(icon_bytes)
            icon = QIcon(pixmap)
            icon_data = {'icon': icon, 'bytes': icon_bytes}
            self.icon_cache.add(icon_url, icon_data)

        for idx, app in enumerate(self.window.apps):
            if app.model.base_data.icon_url == icon_url:
                col_name = self.item(idx, 0)
                col_name.setIcon(icon_data['icon'])

                if self.disk_cache and app.model.supports_disk_cache():
                    if not icon_was_cached or not os.path.exists(app.model.get_disk_icon_path()):
                        self.window.manager.cache_to_disk(app=app.model, icon_bytes=icon_data['bytes'], only_icon=True)

    def update_apps(self, app_views: List[ApplicationView], update_check_enabled: bool = True):
        self.setRowCount(len(app_views) if app_views else 0)
        self.setEnabled(True)

        if app_views:
            for idx, app_v in enumerate(app_views):
                self._set_col_name(idx, app_v)
                self._set_col_version(idx, app_v)
                self._set_col_description(idx, app_v)
                self._set_col_type(idx, app_v)
                self._set_col_installed(idx, app_v)

                col_update = None

                if update_check_enabled and app_v.model.update:
                    col_update = UpdateToggleButton(app_v, self.window, self.window.locale_keys, app_v.model.update)

                self.setCellWidget(idx, 5, col_update)

    def _set_col_installed(self, idx: int, app_v: ApplicationView):

        if app_v.model.installed:
            if app_v.model.can_be_uninstalled():
                col = QPushButton()
                col.setText(self.window.locale_keys['uninstall'].capitalize())
                col.setStyleSheet('QPushButton { ' + INSTALL_BT_STYLE.format(back='#cc0000') + '}')
                col.setMaximumHeight(20)
                col.clicked.connect(self._uninstall_app)
            else:
                col = QLabel()
                col.setPixmap((QPixmap(resource.get_path('img/checked.svg'))))
                col.setAlignment(Qt.AlignCenter)
                col.setToolTip(self.window.locale_keys['installed'])
        elif app_v.model.can_be_installed():
            col = QPushButton()
            col.setText(self.window.locale_keys['install'].capitalize())
            col.setStyleSheet('QPushButton { ' + INSTALL_BT_STYLE.format(back='green') + '}')
            col.setMaximumHeight(20)
            col.clicked.connect(self._install_app)
        else:
            col = None

        self.setCellWidget(idx, 4, col)

    def _set_col_type(self, idx: int, app_v: ApplicationView):
        col_type = QLabel()
        pixmap = QPixmap(app_v.model.get_default_icon_path())
        col_type.setPixmap(pixmap.scaled(16, 16, Qt.KeepAspectRatio, Qt.SmoothTransformation))
        col_type.setAlignment(Qt.AlignCenter)
        col_type.setToolTip('{}: {}'.format(self.window.locale_keys['type'], app_v.model.get_type()))
        self.setCellWidget(idx, 3, col_type)

    def _set_col_version(self, idx: int, app_v: ApplicationView):
        label_version = QLabel(app_v.model.base_data.version if app_v.model.base_data.version else '?')
        label_version.setAlignment(Qt.AlignCenter)

        col_version = QWidget()
        col_version.setLayout(QHBoxLayout())
        col_version.layout().addWidget(label_version)

        if app_v.model.base_data.version:
            tooltip = self.window.locale_keys['version.installed'] if app_v.model.installed else self.window.locale_keys['version']
        else:
            tooltip = self.window.locale_keys['version.unknown']

        if app_v.model.update:
            label_version.setStyleSheet("color: #32CD32")
            tooltip = self.window.locale_keys['version.installed_outdated']

        if app_v.model.base_data.version and app_v.model.base_data.latest_version and app_v.model.base_data.version < app_v.model.base_data.latest_version:
            tooltip = '{}. {}: {}'.format(tooltip, self.window.locale_keys['version.latest'], app_v.model.base_data.latest_version)
            label_version.setText(label_version.text() + ' > {}'.format(app_v.model.base_data.latest_version))

        col_version.setToolTip(tooltip)
        self.setCellWidget(idx, 1, col_version)

    def _set_col_name(self, idx: int, app_v: ApplicationView):
        col = QTableWidgetItem()
        col.setText(app_v.model.base_data.name if app_v.model.base_data.name else '...')
        col.setFlags(Qt.ItemIsSelectable | Qt.ItemIsEnabled)
        col.setToolTip(self.window.locale_keys['app.name'].lower())

        if self.disk_cache and app_v.model.supports_disk_cache() and os.path.exists(app_v.model.get_disk_icon_path()):
            with open(app_v.model.get_disk_icon_path(), 'rb') as f:
                icon_bytes = f.read()
                pixmap = QPixmap()
                pixmap.loadFromData(icon_bytes)
                icon = QIcon(pixmap)
                self.icon_cache.add_non_existing(app_v.model.base_data.icon_url, {'icon': icon, 'bytes': icon_bytes})

        elif not app_v.model.base_data.icon_url:
            icon = QIcon(app_v.model.get_default_icon_path())
        else:
            icon_data = self.icon_cache.get(app_v.model.base_data.icon_url)
            icon = icon_data['icon'] if icon_data else QIcon(app_v.model.get_default_icon_path())

        col.setIcon(icon)
        self.setItem(idx, 0, col)

    def _set_col_description(self, idx: int, app_v: ApplicationView):
        col = QTableWidgetItem()
        col.setFlags(Qt.ItemIsSelectable | Qt.ItemIsEnabled)

        if app_v.model.base_data.description is not None or app_v.model.is_library() or app_v.model.status == ApplicationStatus.READY:
            desc = app_v.model.base_data.description
        else:
            desc = '...'

        if desc and desc != '...':
            desc = util.strip_html(desc[0:25]) + '...'

        col.setText(desc)

        if app_v.model.base_data.description:
            col.setToolTip(app_v.model.base_data.description)

        self.setItem(idx, 2, col)

    def change_headers_policy(self, policy: QHeaderView = QHeaderView.ResizeToContents):
        header_horizontal = self.horizontalHeader()
        for i in range(self.columnCount()):
            header_horizontal.setSectionResizeMode(i, policy)<|MERGE_RESOLUTION|>--- conflicted
+++ resolved
@@ -6,12 +6,8 @@
 from PyQt5.QtGui import QPixmap, QIcon, QCursor
 from PyQt5.QtNetwork import QNetworkAccessManager, QNetworkRequest
 from PyQt5.QtWidgets import QTableWidget, QTableView, QMenu, QAction, QTableWidgetItem, QToolButton, QWidget, \
-<<<<<<< HEAD
-    QHeaderView, QLabel, QHBoxLayout
+    QHeaderView, QLabel, QHBoxLayout, QPushButton
 from fpakman_api.abstract.model import ApplicationStatus
-=======
-    QHeaderView, QLabel, QHBoxLayout, QPushButton
->>>>>>> ff98b405
 
 from fpakman.core import resource
 from fpakman_api.util.cache import Cache
