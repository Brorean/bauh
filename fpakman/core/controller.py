from argparse import Namespace
from threading import Thread
from typing import List, Dict

from fpakman_api.abstract.controller import ApplicationManager
from fpakman_api.abstract.model import Application, ApplicationUpdate
from fpakman_api.util.disk import DiskCacheLoader
from fpakman_api.util.disk import DiskCacheLoaderFactory
from fpakman_api.util.system import FpakmanProcess

from fpakman import ROOT_DIR

SUGGESTIONS_LIMIT = 6


class GenericApplicationManager(ApplicationManager):

    def __init__(self, managers: List[ApplicationManager], disk_loader_factory: DiskCacheLoaderFactory, app_args: Namespace):
        super(GenericApplicationManager, self).__init__(app_args=app_args, app_cache=None, locale_keys=None, fpakman_root_dir=ROOT_DIR, http_session=None)
        self.managers = managers
        self.map = {m.get_app_type(): m for m in self.managers}
        self.disk_loader_factory = disk_loader_factory
        self._enabled_map = {} if app_args.check_packaging_once else None

    def _sort(self, apps: List[Application], word: str) -> List[Application]:

        exact_name_matches, contains_name_matches, others = [], [], []

        for app in apps:
            lower_name = app.base_data.name.lower()

            if word == lower_name:
                exact_name_matches.append(app)
            elif word in lower_name:
                contains_name_matches.append(app)
            else:
                others.append(app)

        res = []
        for app_list in (exact_name_matches, contains_name_matches, others):
            app_list.sort(key=lambda a: a.base_data.name.lower())
            res.extend(app_list)

        return res

    def _is_enabled(self, man: ApplicationManager):

        if self._enabled_map is not None:
            enabled = self._enabled_map.get(man.get_app_type())

            if enabled is None:
                enabled = man.is_enabled()
                self._enabled_map[man.get_app_type()] = enabled

            return enabled
        else:
            return man.is_enabled()

    def _search(self, word: str, man: ApplicationManager, disk_loader, res: dict):
        if self._is_enabled(man):
            apps_found = man.search(word=word, disk_loader=disk_loader)
            res['installed'].extend(apps_found['installed'])
            res['new'].extend(apps_found['new'])

    def search(self, word: str, disk_loader: DiskCacheLoader = None) -> Dict[str, List[Application]]:
        res = {'installed': [], 'new': []}

        norm_word = word.strip().lower()
        disk_loader = self.disk_loader_factory.new()
        disk_loader.start()

        threads = []

        for man in self.managers:
            t = Thread(target=self._search, args=(norm_word, man, disk_loader, res))
            t.start()
            threads.append(t)

<<<<<<< HEAD
                apps_found = man.search(words=norm_word, disk_loader=disk_loader)
                res['installed'].extend(apps_found['installed'])
                res['new'].extend(apps_found['new'])
=======
        for t in threads:
            t.join()
>>>>>>> de819d54

        if disk_loader:
            disk_loader.stop = True
            disk_loader.join()

        for key in res:
            res[key] = self._sort(res[key], norm_word)

        return res

    def read_installed(self, disk_loader: DiskCacheLoader = None) -> List[Application]:
        installed = []

        disk_loader = None

        for man in self.managers:
            if self._is_enabled(man):
                if not disk_loader:
                    disk_loader = self.disk_loader_factory.new()
                    disk_loader.start()

                installed.extend(man.read_installed(disk_loader=disk_loader))

        if disk_loader:
            disk_loader.stop = True
            disk_loader.join()

        installed.sort(key=lambda a: a.base_data.name.lower())

        return installed

    def can_downgrade(self):
        return True

    def downgrade_app(self, app: Application, root_password: str) -> FpakmanProcess:
        man = self._get_manager_for(app)

        if man and app.can_be_downgraded():
            return man.downgrade_app(app, root_password)
        else:
            raise Exception("downgrade is not possible for {}".format(app.__class__.__name__))

    def clean_cache_for(self, app: Application):
        man = self._get_manager_for(app)

        if man:
            return man.clean_cache_for(app)

    def update(self, app: Application, root_password: str) -> FpakmanProcess:
        man = self._get_manager_for(app)

        if man:
            return man.update(app, root_password)

    def uninstall(self, app: Application, root_password: str) -> FpakmanProcess:
        man = self._get_manager_for(app)

        if man:
            return man.uninstall(app, root_password)

    def install(self, app: Application, root_password: str) -> FpakmanProcess:
        man = self._get_manager_for(app)

        if man:
            return man.install(app, root_password)

    def get_info(self, app: Application):
        man = self._get_manager_for(app)

        if man:
            return man.get_info(app)

    def get_history(self, app: Application):
        man = self._get_manager_for(app)

        if man:
            return man.get_history(app)

    def get_app_type(self):
        return None

    def is_enabled(self):
        return True

    def _get_manager_for(self, app: Application) -> ApplicationManager:
        man = self.map[app.__class__]
        return man if man and self._is_enabled(man) else None

    def cache_to_disk(self, app: Application, icon_bytes: bytes, only_icon: bool):
        if self.disk_loader_factory.disk_cache and app.supports_disk_cache():
            man = self._get_manager_for(app)

            if man:
                return man.cache_to_disk(app, icon_bytes=icon_bytes, only_icon=only_icon)

    def requires_root(self, action: str, app: Application):
        man = self._get_manager_for(app)

        if man:
            return man.requires_root(action, app)

    def refresh(self, app: Application, root_password: str) -> FpakmanProcess:
        man = self._get_manager_for(app)

        if man:
            return man.refresh(app, root_password)

    def prepare(self):
        if self.managers:
            for man in self.managers:
                if self._is_enabled(man):
                    man.prepare()

    def list_updates(self) -> List[ApplicationUpdate]:
        updates = []

        if self.managers:
            for man in self.managers:
                if self._is_enabled(man):
                    man_updates = man.list_updates()
                    if man_updates:
                        updates.extend(man_updates)

        return updates

    def list_warnings(self) -> List[str]:
        if self.managers:
            warnings = None

            for man in self.managers:
                man_warnings = man.list_warnings()

                if man_warnings:
                    if warnings is None:
                        warnings = []

                    warnings.extend(man_warnings)

            return warnings

    def _fill_suggestions(self, suggestions: list, man: ApplicationManager, limit: int):
        if self._is_enabled(man):
            man_suges = man.list_suggestions(limit)
            if man_suges:
                suggestions.extend(man_suges)

    def list_suggestions(self, limit: int) -> List[Application]:
        if self.managers:
            suggestions, threads = [], []
            for man in self.managers:
                t = Thread(target=self._fill_suggestions, args=(suggestions, man, limit))
                t.start()
                threads.append(t)

            for t in threads:
                t.join()

            return suggestions<|MERGE_RESOLUTION|>--- conflicted
+++ resolved
@@ -58,7 +58,7 @@
 
     def _search(self, word: str, man: ApplicationManager, disk_loader, res: dict):
         if self._is_enabled(man):
-            apps_found = man.search(word=word, disk_loader=disk_loader)
+            apps_found = man.search(words=word, disk_loader=disk_loader)
             res['installed'].extend(apps_found['installed'])
             res['new'].extend(apps_found['new'])
 
@@ -76,14 +76,8 @@
             t.start()
             threads.append(t)
 
-<<<<<<< HEAD
-                apps_found = man.search(words=norm_word, disk_loader=disk_loader)
-                res['installed'].extend(apps_found['installed'])
-                res['new'].extend(apps_found['new'])
-=======
         for t in threads:
             t.join()
->>>>>>> de819d54
 
         if disk_loader:
             disk_loader.stop = True
